[
  {
    "Name": "Layout controls",
    "Icon": "Icons/Layouts.png",
    "Samples": [
			{
				"Name": "ResponsiveGridView",
				"Type": "ResponsiveGridViewPage",
				"About": "The ResponsiveGridView control allows to present information within a Grid View perfectly adjusting the total display available space. It reacts to changes in the layout as well as the content so it can adapt to different form factors automatically. The number and the width of items are calculated based on the screen resolution in order to fully leverage the available screen space. The property ItemsHeight define the items fixed height and the property DesiredWidth sets the minimum width for the elements to add a new column.",
				"CodeUrl": "https://github.com/deltakosh/UWPToolkit",
				"XamlCodeFile": "ResponsiveGridViewCode.txt",
        "Icon": "/SamplePages/ResponsiveGridView/icon.jpg"
			},
      {
        "Name": "VariableSizedGridView",
        "Type": "VariableSizedGridViewPage",
        "About": "The VariableSizedGridView control allows to display items from a list using different values for Width and Height item properties. You can control the number of rows and columns to be displayed as well as the items orientation in the panel. Finally, the AspectRatio property allow us to control the relation between Width and Height.",
        "CodeUrl": "https://github.com/deltakosh/UWPToolkit",
        "XamlCodeFile": "VariableSizedGridViewCode.txt",
        "Icon": "/SamplePages/VariableSizedGridView/icon.jpg"
      },
      {
        "Name": "Carousel",
        "Type": "CarouselPage",
        "About": "The Carousel offer an alternative to items visualization adding horizontal scroll to a set of items. The Carousel control is responsive by design, optimizing the visualization in the different form factors. You can control properties like the AspectRatio, MaxItems, MinHeight, MaxHeight, GradientOpacity and AlignmentX to properly behave depending on the resolution and space available.",
        "CodeUrl": "https://github.com/deltakosh/UWPToolkit",
        "XamlCodeFile": "CarouselCode.txt",
        "Icon": "/SamplePages/Carousel/icon.jpg"
      }
    ]
  },
  {
    "Name": "Foundation controls",
    "Icon": "Icons/Foundation.png",
    "Samples": [
      {
        "Name": "HamburgerMenu",
        "Type": "HamburgerMenuPage",
        "About": "The HamburgerMenu provide a simple to use side bar menu that you can show/hide using a hamburger button.",
        "CodeUrl": "https://github.com/deltakosh/UWPToolkit",
        "XamlCodeFile": "HamburgerMenuCode.txt",
        "Icon": "/SamplePages/HamburgerMenu/icon.jpg"
      },
      {
        "Name": "RangeSelector",
        "Type": "RangeSelectorPage",
        "About": "The RangeSelector is a \"double slider\" control for range values.",
        "CodeUrl": "https://github.com/deltakosh/UWPToolkit",
        "XamlCodeFile": "RangeSelectorCode.txt",
        "Icon": "/SamplePages/RangeSelector/icon.jpg"
      },
      {
        "Name": "ImageEx",
        "Type": "ImageExPage",
        "About": "The ImageEx control extends the default Image platform control improving the performance and responsiveness of your Apps. Source images are downloaded asynchronously showing a load indicator while in progress. Once downloaded, the source image is stored in the App local cache to preserve resources and load time next time the image needs to be displayed.",
        "CodeUrl": "https://github.com/deltakosh/UWPToolkit",
        "XamlCodeFile": "ImageExCode.txt",
<<<<<<< HEAD
        "Icon": "/SamplePages/ImageEx/icon.jpg"
      },
      {
        "Name": "SlidableListItem",
        "Type": "SlidableListItemPage",
        "About": "",
        "CodeUrl": "https://github.com/deltakosh/UWPToolkit",
        "XamlCodeFile": "SlidableListItemCode.txt" ,
=======
>>>>>>> 75d5361c
        "Icon": "/SamplePages/ImageEx/icon.jpg"
      },
      {
        "Name": "RadialGauge",
        "Type": "RadialGaugePage",
        "About": "The radial gauge displays a value within a range, using a needle on a circular face.",
        "CodeUrl": "https://github.com/deltakosh/UWPToolkit",
        "XamlCodeFile": "RadialGaugeCode.txt",
        "Icon": "/SamplePages/RadialGauge/icon.jpg"
      }
    ]
  }
]<|MERGE_RESOLUTION|>--- conflicted
+++ resolved
@@ -55,17 +55,6 @@
         "About": "The ImageEx control extends the default Image platform control improving the performance and responsiveness of your Apps. Source images are downloaded asynchronously showing a load indicator while in progress. Once downloaded, the source image is stored in the App local cache to preserve resources and load time next time the image needs to be displayed.",
         "CodeUrl": "https://github.com/deltakosh/UWPToolkit",
         "XamlCodeFile": "ImageExCode.txt",
-<<<<<<< HEAD
-        "Icon": "/SamplePages/ImageEx/icon.jpg"
-      },
-      {
-        "Name": "SlidableListItem",
-        "Type": "SlidableListItemPage",
-        "About": "",
-        "CodeUrl": "https://github.com/deltakosh/UWPToolkit",
-        "XamlCodeFile": "SlidableListItemCode.txt" ,
-=======
->>>>>>> 75d5361c
         "Icon": "/SamplePages/ImageEx/icon.jpg"
       },
       {
@@ -75,6 +64,14 @@
         "CodeUrl": "https://github.com/deltakosh/UWPToolkit",
         "XamlCodeFile": "RadialGaugeCode.txt",
         "Icon": "/SamplePages/RadialGauge/icon.jpg"
+      },
+      {
+        "Name": "SlidableListItem",
+        "Type": "SlidableListItemPage",
+        "About": "",
+        "CodeUrl": "https://github.com/deltakosh/UWPToolkit",
+        "XamlCodeFile": "SlidableListItemCode.txt" ,
+        "Icon": "/SamplePages/ImageEx/icon.jpg"
       }
     ]
   }
