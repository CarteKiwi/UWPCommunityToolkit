﻿<?xml version="1.0" encoding="utf-8"?>
<Project ToolsVersion="14.0" DefaultTargets="Build" xmlns="http://schemas.microsoft.com/developer/msbuild/2003">
  <Import Project="$(MSBuildExtensionsPath)\$(MSBuildToolsVersion)\Microsoft.Common.props" Condition="Exists('$(MSBuildExtensionsPath)\$(MSBuildToolsVersion)\Microsoft.Common.props')" />
  <PropertyGroup>
    <Configuration Condition=" '$(Configuration)' == '' ">Debug</Configuration>
    <Platform Condition=" '$(Platform)' == '' ">x86</Platform>
    <ProjectGuid>{719C43C6-8753-4395-ADAA-2FCC70F76BF3}</ProjectGuid>
    <OutputType>AppContainerExe</OutputType>
    <AppDesignerFolder>Properties</AppDesignerFolder>
    <RootNamespace>Microsoft.Windows.Toolkit.SampleApp</RootNamespace>
    <AssemblyName>Microsoft.Windows.Toolkit.SampleApp</AssemblyName>
    <DefaultLanguage>en-US</DefaultLanguage>
    <TargetPlatformIdentifier>UAP</TargetPlatformIdentifier>
    <TargetPlatformVersion>10.0.10586.0</TargetPlatformVersion>
    <TargetPlatformMinVersion>10.0.10240.0</TargetPlatformMinVersion>
    <MinimumVisualStudioVersion>14</MinimumVisualStudioVersion>
    <FileAlignment>512</FileAlignment>
    <ProjectTypeGuids>{A5A43C5B-DE2A-4C0C-9213-0A381AF9435A};{FAE04EC0-301F-11D3-BF4B-00C04F79EFBC}</ProjectTypeGuids>
    <PackageCertificateKeyFile>Microsoft.Windows.Toolkit.SampleApp_TemporaryKey.pfx</PackageCertificateKeyFile>
  </PropertyGroup>
  <PropertyGroup Condition="'$(Configuration)|$(Platform)' == 'Debug|x86'">
    <DebugSymbols>true</DebugSymbols>
    <OutputPath>bin\x86\Debug\</OutputPath>
    <DefineConstants>DEBUG;TRACE;NETFX_CORE;WINDOWS_UWP</DefineConstants>
    <NoWarn>;2008</NoWarn>
    <DebugType>full</DebugType>
    <PlatformTarget>x86</PlatformTarget>
    <UseVSHostingProcess>false</UseVSHostingProcess>
    <ErrorReport>prompt</ErrorReport>
    <Prefer32Bit>true</Prefer32Bit>
    <DocumentationFile>
    </DocumentationFile>
    <CodeAnalysisRuleSet>Microsoft.Windows.Toolkit.SampleApp.ruleset</CodeAnalysisRuleSet>
  </PropertyGroup>
  <PropertyGroup Condition="'$(Configuration)|$(Platform)' == 'Release|x86'">
    <OutputPath>bin\x86\Release\</OutputPath>
    <DefineConstants>TRACE;NETFX_CORE;WINDOWS_UWP</DefineConstants>
    <Optimize>true</Optimize>
    <NoWarn>;2008</NoWarn>
    <DebugType>pdbonly</DebugType>
    <PlatformTarget>x86</PlatformTarget>
    <UseVSHostingProcess>false</UseVSHostingProcess>
    <ErrorReport>prompt</ErrorReport>
    <Prefer32Bit>true</Prefer32Bit>
    <UseDotNetNativeToolchain>true</UseDotNetNativeToolchain>
    <RunCodeAnalysis>true</RunCodeAnalysis>
    <TreatWarningsAsErrors>true</TreatWarningsAsErrors>
    <DocumentationFile>
    </DocumentationFile>
    <CodeAnalysisRuleSet>Microsoft.Windows.Toolkit.SampleApp.ruleset</CodeAnalysisRuleSet>
  </PropertyGroup>
  <PropertyGroup Condition="'$(Configuration)|$(Platform)' == 'Debug|ARM'">
    <DebugSymbols>true</DebugSymbols>
    <OutputPath>bin\ARM\Debug\</OutputPath>
    <DefineConstants>DEBUG;TRACE;NETFX_CORE;WINDOWS_UWP</DefineConstants>
    <NoWarn>;2008</NoWarn>
    <DebugType>full</DebugType>
    <PlatformTarget>ARM</PlatformTarget>
    <UseVSHostingProcess>false</UseVSHostingProcess>
    <ErrorReport>prompt</ErrorReport>
    <Prefer32Bit>true</Prefer32Bit>
    <CodeAnalysisRuleSet>Microsoft.Windows.Toolkit.SampleApp.ruleset</CodeAnalysisRuleSet>
  </PropertyGroup>
  <PropertyGroup Condition="'$(Configuration)|$(Platform)' == 'Release|ARM'">
    <OutputPath>bin\ARM\Release\</OutputPath>
    <DefineConstants>TRACE;NETFX_CORE;WINDOWS_UWP</DefineConstants>
    <Optimize>true</Optimize>
    <NoWarn>;2008</NoWarn>
    <DebugType>pdbonly</DebugType>
    <PlatformTarget>ARM</PlatformTarget>
    <UseVSHostingProcess>false</UseVSHostingProcess>
    <ErrorReport>prompt</ErrorReport>
    <Prefer32Bit>true</Prefer32Bit>
    <UseDotNetNativeToolchain>true</UseDotNetNativeToolchain>
    <RunCodeAnalysis>true</RunCodeAnalysis>
    <TreatWarningsAsErrors>true</TreatWarningsAsErrors>
    <DocumentationFile>
    </DocumentationFile>
    <CodeAnalysisRuleSet>Microsoft.Windows.Toolkit.SampleApp.ruleset</CodeAnalysisRuleSet>
  </PropertyGroup>
  <PropertyGroup Condition="'$(Configuration)|$(Platform)' == 'Debug|x64'">
    <DebugSymbols>true</DebugSymbols>
    <OutputPath>bin\x64\Debug\</OutputPath>
    <DefineConstants>DEBUG;TRACE;NETFX_CORE;WINDOWS_UWP</DefineConstants>
    <NoWarn>;2008</NoWarn>
    <DebugType>full</DebugType>
    <PlatformTarget>x64</PlatformTarget>
    <UseVSHostingProcess>false</UseVSHostingProcess>
    <ErrorReport>prompt</ErrorReport>
    <Prefer32Bit>true</Prefer32Bit>
    <CodeAnalysisRuleSet>Microsoft.Windows.Toolkit.SampleApp.ruleset</CodeAnalysisRuleSet>
  </PropertyGroup>
  <PropertyGroup Condition="'$(Configuration)|$(Platform)' == 'Release|x64'">
    <OutputPath>bin\x64\Release\</OutputPath>
    <DefineConstants>TRACE;NETFX_CORE;WINDOWS_UWP</DefineConstants>
    <Optimize>true</Optimize>
    <NoWarn>;2008</NoWarn>
    <DebugType>pdbonly</DebugType>
    <PlatformTarget>x64</PlatformTarget>
    <UseVSHostingProcess>false</UseVSHostingProcess>
    <ErrorReport>prompt</ErrorReport>
    <Prefer32Bit>true</Prefer32Bit>
    <UseDotNetNativeToolchain>true</UseDotNetNativeToolchain>
    <RunCodeAnalysis>true</RunCodeAnalysis>
    <TreatWarningsAsErrors>true</TreatWarningsAsErrors>
    <DocumentationFile>
    </DocumentationFile>
    <CodeAnalysisRuleSet>Microsoft.Windows.Toolkit.SampleApp.ruleset</CodeAnalysisRuleSet>
  </PropertyGroup>
  <ItemGroup>
    <!-- A reference to the entire .Net Framework and Windows SDK are automatically included -->
    <Content Include="Assets\Photos\BigFourSummerHeat.png" />
    <Content Include="Assets\Photos\BisonBadlandsChillin.png" />
    <Content Include="Assets\Photos\ColumbiaRiverGorge.png" />
    <Content Include="Assets\Photos\GiantSlabInOregon.png" />
    <Content Include="Assets\Photos\GrandTetons.png" />
    <Content Include="Assets\Photos\LakeAnnMushroom.png" />
    <Content Include="Assets\Photos\LunchBreak.png" />
    <Content Include="Assets\Photos\MilkyWayStHelensHikePurple.png" />
    <Content Include="Assets\Photos\MitchellButtes.png" />
    <Content Include="Assets\Photos\MultnomahFalls.png" />
    <Content Include="Assets\Photos\NorthernCascadesReflection.png" />
    <Content Include="Assets\Photos\NovemberHikeWaterfall.png" />
    <Content Include="Assets\Photos\OregonWineryNamaste.png" />
    <Content Include="Assets\Photos\Owl.png" />
    <Content Include="Assets\Photos\PaintedHillsPathway.png" />
    <Content Include="Assets\Photos\RunningDogPacificCity.png" />
    <Content Include="Assets\Photos\ShootingOnAutoOnTheDrone.png" />
    <Content Include="Assets\Photos\SmithnRockDownTheRiverView.png" />
    <Content Include="Assets\Photos\SnowyInterbayt.png" />
    <Content Include="Assets\Photos\SpeedTripleAtristsPoint.png" />
    <Content Include="Assets\Photos\Van.png" />
    <Content Include="Assets\Photos\WestSeattleView.png" />
    <Content Include="Icons\Notifications.png" />
    <Content Include="Icons\Services.png" />
    <Content Include="SamplePages\Carousel\icon.jpg" />
    <Content Include="SamplePages\Carousel\CarouselCode.txt" />
    <Content Include="SamplePages\HamburgerMenu\HamburgerMenuCode.txt" />
    <Content Include="SamplePages\HamburgerMenu\icon.jpg" />
	<Content Include="SamplePages\HeaderedTextBlock\HeaderedTextBlockCode.txt" />
    <Content Include="SamplePages\ImageEx\icon.jpg" />
    <Content Include="SamplePages\ImageEx\ImageExCode.txt" />
    <Content Include="SamplePages\RadialGauge\icon.jpg" />
    <Content Include="SamplePages\RadialGauge\RadialGaugeCode.txt" />
    <Content Include="SamplePages\RangeSelector\icon.jpg" />
    <Content Include="SamplePages\ResponsiveGridView\icon.jpg" />
    <Content Include="SamplePages\VariableSizedGridView\icon.jpg" />
    <Content Include="SamplePages\VariableSizedGridView\VariableSizedGridViewCode.txt" />
    <Content Include="Assets\Photos\Photos.json" />
    <Content Include="Assets\Photos\OnlinePhotos.json" />
    <None Include="Microsoft.Windows.Toolkit.SampleApp.ruleset" />
    <None Include="project.json" />
    <Content Include="Assets\Html\CSharp.html" />
    <Content Include="Assets\Html\Json.html" />
    <Content Include="Assets\Html\Xaml.html" />
    <Content Include="Assets\Html\Xml.html" />
    <Content Include="Assets\Prettify\prettify.css" />
    <Content Include="Assets\Prettify\prettify.js" />
    <Content Include="Assets\Prettify\run_prettify.js" />
    <Content Include="Icons\Foundation.png" />
    <Content Include="Icons\Layouts.png" />
    <Content Include="SamplePages\RangeSelector\RangeSelectorCode.txt" />
    <Content Include="SamplePages\ResponsiveGridView\ResponsiveGridViewCode.txt" />
    <Content Include="SamplePages\samples.json" />
    <None Include="readme.md" />
  </ItemGroup>
  <ItemGroup>
    <Compile Include="App.xaml.cs">
      <DependentUpon>App.xaml</DependentUpon>
    </Compile>
    <Compile Include="Common\DelegateCommand{T}.cs" />
    <Compile Include="Common\SolidColorBrushConverter.cs" />
    <Compile Include="Common\DelegateCommand.cs" />
    <Compile Include="Controls\CodeRenderer\CodeRenderer.Properties.cs" />
    <Compile Include="Controls\CodeRenderer\CodeRenderer.cs" />
    <Compile Include="Controls\PropertyControl.xaml.cs">
      <DependentUpon>PropertyControl.xaml</DependentUpon>
    </Compile>
    <Compile Include="Data\PhotoDataItem.cs" />
    <Compile Include="Data\PhotosDataSource.cs" />
    <Compile Include="Models\PropertyDescriptor\SliderPropertyOptions.cs" />
    <Compile Include="Models\PropertyDescriptor\ValueHolder.cs" />
    <Compile Include="Models\PropertyDescriptor\PropertyOptions.cs" />
    <Compile Include="Models\PropertyDescriptor\PropertyKind.cs" />
    <Compile Include="Models\PropertyDescriptor\PropertyDescriptor.cs" />
    <Compile Include="SamplePages\Carousel\CarouselPage.xaml.cs">
      <DependentUpon>CarouselPage.xaml</DependentUpon>
    </Compile>
    <Compile Include="SamplePages\HamburgerMenu\HamburgerMenuPage.xaml.cs">
      <DependentUpon>HamburgerMenuPage.xaml</DependentUpon>
    </Compile>
<<<<<<< HEAD
	<Compile Include="SamplePages\HeaderedTextBlock\HeaderedTextBlockPage.xaml.cs">
      <DependentUpon>HeaderedTextBlockPage.xaml</DependentUpon>
    </Compile>
=======
    <Compile Include="SamplePages\HamburgerMenu\OptionMenuItem.cs" />
>>>>>>> 8eab004f
    <Compile Include="SamplePages\ImageEx\ImageExPage.xaml.cs">
      <DependentUpon>ImageExPage.xaml</DependentUpon>
    </Compile>
    <Compile Include="SamplePages\RadialGauge\RadialGaugePage.xaml.cs" />
    <Compile Include="SamplePages\VariableSizedGridView\VariableSizedGridViewPage.xaml.cs">
      <DependentUpon>VariableSizedGridViewPage.xaml</DependentUpon>
    </Compile>
    <Compile Include="SamplePages\RangeSelector\RangeSelectorPage.xaml.cs">
      <DependentUpon>RangeSelectorPage.xaml</DependentUpon>
    </Compile>
    <Compile Include="Shell.xaml.cs">
      <DependentUpon>Shell.xaml</DependentUpon>
    </Compile>
    <Compile Include="Models\Option.cs" />
    <Compile Include="Models\SampleCategory.cs" />
    <Compile Include="Models\Sample.cs" />
    <Compile Include="Models\Samples.cs" />
    <Compile Include="Pages\About.xaml.cs">
      <DependentUpon>About.xaml</DependentUpon>
    </Compile>
    <Compile Include="SamplePages\ResponsiveGridView\ResponsiveGridViewPage.xaml.cs">
      <DependentUpon>ResponsiveGridViewPage.xaml</DependentUpon>
    </Compile>
    <Compile Include="Pages\SamplePicker.xaml.cs">
      <DependentUpon>SamplePicker.xaml</DependentUpon>
    </Compile>
    <Compile Include="Properties\AssemblyInfo.cs" />
  </ItemGroup>
  <ItemGroup>
    <AppxManifest Include="Package.appxmanifest">
      <SubType>Designer</SubType>
    </AppxManifest>
    <None Include="Microsoft.Windows.Toolkit.SampleApp_TemporaryKey.pfx" />
  </ItemGroup>
  <ItemGroup>
    <Content Include="Properties\Default.rd.xml" />
    <Content Include="Assets\LockScreenLogo.scale-200.png" />
    <Content Include="Assets\SplashScreen.scale-200.png" />
    <Content Include="Assets\Square150x150Logo.scale-200.png" />
    <Content Include="Assets\Square44x44Logo.scale-200.png" />
    <Content Include="Assets\Square44x44Logo.targetsize-24_altform-unplated.png" />
    <Content Include="Assets\StoreLogo.png" />
    <Content Include="Assets\Wide310x150Logo.scale-200.png" />
  </ItemGroup>
  <ItemGroup>
    <ApplicationDefinition Include="App.xaml">
      <Generator>MSBuild:Compile</Generator>
      <SubType>Designer</SubType>
    </ApplicationDefinition>
    <Page Include="Controls\PropertyControl.xaml">
      <SubType>Designer</SubType>
      <Generator>MSBuild:Compile</Generator>
    </Page>
    <Page Include="SamplePages\Carousel\CarouselPage.xaml">
      <Generator>MSBuild:Compile</Generator>
      <SubType>Designer</SubType>
    </Page>
    <Page Include="SamplePages\HamburgerMenu\HamburgerMenuPage.xaml">
      <Generator>MSBuild:Compile</Generator>
      <SubType>Designer</SubType>
    </Page>
	<Page Include="SamplePages\HeaderedTextBlock\HeaderedTextBlockPage.xaml">
      <SubType>Designer</SubType>
      <Generator>MSBuild:Compile</Generator>
    </Page>
    <Page Include="SamplePages\ImageEx\ImageExPage.xaml">
      <Generator>MSBuild:Compile</Generator>
      <SubType>Designer</SubType>
    </Page>
    <Page Include="SamplePages\RadialGauge\RadialGaugePage.xaml">
      <Generator>MSBuild:Compile</Generator>
      <SubType>Designer</SubType>
    </Page>
    <Page Include="SamplePages\RangeSelector\RangeSelectorPage.xaml">
      <Generator>MSBuild:Compile</Generator>
      <SubType>Designer</SubType>
    </Page>
    <Page Include="SamplePages\VariableSizedGridView\VariableSizedGridViewPage.xaml">
      <Generator>MSBuild:Compile</Generator>
      <SubType>Designer</SubType>
    </Page>
    <Page Include="Shell.xaml">
      <Generator>MSBuild:Compile</Generator>
      <SubType>Designer</SubType>
    </Page>
    <Page Include="Pages\About.xaml">
      <SubType>Designer</SubType>
      <Generator>MSBuild:Compile</Generator>
    </Page>
    <Page Include="SamplePages\ResponsiveGridView\ResponsiveGridViewPage.xaml">
      <SubType>Designer</SubType>
      <Generator>MSBuild:Compile</Generator>
    </Page>
    <Page Include="Pages\SamplePicker.xaml">
      <SubType>Designer</SubType>
      <Generator>MSBuild:Compile</Generator>
    </Page>
  </ItemGroup>
  <ItemGroup>
    <ProjectReference Include="..\Microsoft.Windows.Toolkit.UI.Controls\Microsoft.Windows.Toolkit.UI.Controls.csproj">
      <Project>{e9faabfb-d726-42c1-83c1-cb46a29fea81}</Project>
      <Name>Microsoft.Windows.Toolkit.UI.Controls</Name>
    </ProjectReference>
    <ProjectReference Include="..\Microsoft.Windows.Toolkit.UI\Microsoft.Windows.Toolkit.UI.csproj">
      <Project>{3dd8aa7c-3569-4e51-992f-0c2257e8878e}</Project>
      <Name>Microsoft.Windows.Toolkit.UI</Name>
    </ProjectReference>
    <ProjectReference Include="..\Microsoft.Windows.Toolkit\Microsoft.Windows.Toolkit.csproj">
      <Project>{805F80DF-75C6-4C2F-8FD9-B47F6D0DF5A3}</Project>
      <Name>Microsoft.Windows.Toolkit</Name>
    </ProjectReference>
  </ItemGroup>
  <ItemGroup />
  <PropertyGroup Condition=" '$(VisualStudioVersion)' == '' or '$(VisualStudioVersion)' &lt; '14.0' ">
    <VisualStudioVersion>14.0</VisualStudioVersion>
  </PropertyGroup>
  <Import Project="$(MSBuildExtensionsPath)\Microsoft\WindowsXaml\v$(VisualStudioVersion)\Microsoft.Windows.UI.Xaml.CSharp.targets" />
  <!-- To modify your build process, add your task inside one of the targets below and uncomment it. 
       Other similar extension points exist, see Microsoft.Common.targets.
  <Target Name="BeforeBuild">
  </Target>
  <Target Name="AfterBuild">
  </Target>
  -->
</Project><|MERGE_RESOLUTION|>--- conflicted
+++ resolved
@@ -189,13 +189,10 @@
     <Compile Include="SamplePages\HamburgerMenu\HamburgerMenuPage.xaml.cs">
       <DependentUpon>HamburgerMenuPage.xaml</DependentUpon>
     </Compile>
-<<<<<<< HEAD
+    <Compile Include="SamplePages\HamburgerMenu\OptionMenuItem.cs" />
 	<Compile Include="SamplePages\HeaderedTextBlock\HeaderedTextBlockPage.xaml.cs">
       <DependentUpon>HeaderedTextBlockPage.xaml</DependentUpon>
     </Compile>
-=======
-    <Compile Include="SamplePages\HamburgerMenu\OptionMenuItem.cs" />
->>>>>>> 8eab004f
     <Compile Include="SamplePages\ImageEx\ImageExPage.xaml.cs">
       <DependentUpon>ImageExPage.xaml</DependentUpon>
     </Compile>
