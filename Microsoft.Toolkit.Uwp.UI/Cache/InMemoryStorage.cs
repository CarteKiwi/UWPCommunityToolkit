﻿// ******************************************************************
// Copyright (c) Microsoft. All rights reserved.
// This code is licensed under the MIT License (MIT).
// THE CODE IS PROVIDED “AS IS”, WITHOUT WARRANTY OF ANY KIND, EXPRESS OR IMPLIED,
// INCLUDING BUT NOT LIMITED TO THE WARRANTIES OF MERCHANTABILITY,
// FITNESS FOR A PARTICULAR PURPOSE AND NONINFRINGEMENT.
// IN NO EVENT SHALL THE AUTHORS OR COPYRIGHT HOLDERS BE LIABLE FOR ANY CLAIM,
// DAMAGES OR OTHER LIABILITY, WHETHER IN AN ACTION OF CONTRACT,
// TORT OR OTHERWISE, ARISING FROM, OUT OF OR IN CONNECTION WITH
// THE CODE OR THE USE OR OTHER DEALINGS IN THE CODE.
// ******************************************************************

using System;
using System.Collections.Concurrent;
using System.Collections.Generic;
using System.Linq;

namespace Microsoft.Toolkit.Uwp.UI
{
    /// <summary>
    /// Generic in-memory storage of items
    /// </summary>
    /// <typeparam name="T">T defines the type of item stored</typeparam>
    public class InMemoryStorage<T>
    {
        private int _maxItemCount;
        private ConcurrentDictionary<string, InMemoryStorageItem<T>> _inMemoryStorage = new ConcurrentDictionary<string, InMemoryStorageItem<T>>();
<<<<<<< HEAD
=======
        private object _settingMaxItemCountLocker = new object();
>>>>>>> b8ceff12

        /// <summary>
        /// Gets or sets the maximum count of Items that can be stored in this InMemoryStorage instance.
        /// </summary>
        public int MaxItemCount
        {
            get
            {
                return _maxItemCount;
            }

            set
            {
                if (_maxItemCount == value)
                {
                    return;
                }

                _maxItemCount = value;

                lock (_settingMaxItemCountLocker)
                {
                    EnsureStorageBounds(value);
                }
            }
        }

        /// <summary>
        /// Clears all items stored in memory
        /// </summary>
        public void Clear()
        {
            _inMemoryStorage.Clear();
        }

        /// <summary>
        /// Clears items stored in memory based on duration passed
        /// </summary>
        /// <param name="duration">TimeSpan to identify expired items</param>
        public void Clear(TimeSpan duration)
        {
            DateTime expirationDate = DateTime.Now.Subtract(duration);

            var itemsToRemove = _inMemoryStorage.Where(kvp => kvp.Value.LastUpdated <= expirationDate).Select(kvp => kvp.Key);

            if (itemsToRemove.Any())
            {
                Remove(itemsToRemove);
            }
        }

        /// <summary>
        /// Remove items based on provided keys
        /// </summary>
        /// <param name="keys">identified of the in-memory storage item</param>
        public void Remove(IEnumerable<string> keys)
        {
            foreach (var key in keys)
            {
                if (string.IsNullOrWhiteSpace(key))
                {
                    continue;
                }

                InMemoryStorageItem<T> tempItem = null;

                _inMemoryStorage.TryRemove(key, out tempItem);

                tempItem = null;
            }
        }

        /// <summary>
        /// Add new item to in-memory storage
        /// </summary>
        /// <param name="item">item to be stored</param>
        public void SetItem(InMemoryStorageItem<T> item)
        {
            if (MaxItemCount == 0)
            {
                return;
            }

            _inMemoryStorage[item.Id] = item;

            // ensure max limit is maintained. trim older entries first
            if (_inMemoryStorage.Count > MaxItemCount)
            {
                var itemsToRemove = _inMemoryStorage.OrderBy(kvp => kvp.Value.Created).Take(_inMemoryStorage.Count - MaxItemCount).Select(kvp => kvp.Key);
                Remove(itemsToRemove);
            }
        }

        /// <summary>
        /// Get item from in-memory storage as long as it has not ex
        /// </summary>
        /// <param name="id">id of the in-memory storage item</param>
        /// <param name="duration">timespan denoting expiration</param>
        /// <returns>Valid item if not out of date or return null if out of date or item does not exist</returns>
        public InMemoryStorageItem<T> GetItem(string id, TimeSpan duration)
        {
            InMemoryStorageItem<T> tempItem = null;

            if (!_inMemoryStorage.TryGetValue(id, out tempItem))
            {
                return null;
            }

            DateTime expirationDate = DateTime.Now.Subtract(duration);

            if (tempItem.LastUpdated > expirationDate)
            {
                return tempItem;
            }

            _inMemoryStorage.TryRemove(id, out tempItem);

            return null;
        }

        private void EnsureStorageBounds(int maxCount)
        {
            if (_inMemoryStorage.Count == 0)
            {
                return;
            }

            if (maxCount == 0)
            {
                _inMemoryStorage.Clear();
                return;
            }

            if (_inMemoryStorage.Count > maxCount)
            {
                Remove(_inMemoryStorage.Keys.Take(_inMemoryStorage.Count - maxCount));
            }
        }
    }
}<|MERGE_RESOLUTION|>--- conflicted
+++ resolved
@@ -25,10 +25,7 @@
     {
         private int _maxItemCount;
         private ConcurrentDictionary<string, InMemoryStorageItem<T>> _inMemoryStorage = new ConcurrentDictionary<string, InMemoryStorageItem<T>>();
-<<<<<<< HEAD
-=======
         private object _settingMaxItemCountLocker = new object();
->>>>>>> b8ceff12
 
         /// <summary>
         /// Gets or sets the maximum count of Items that can be stored in this InMemoryStorage instance.
