--- conflicted
+++ resolved
@@ -11,10 +11,7 @@
 // ******************************************************************
 
 using System.Collections.Generic;
-<<<<<<< HEAD
-=======
 using System.IO;
->>>>>>> b8ceff12
 using System.Threading.Tasks;
 using Windows.Storage;
 using Windows.Storage.Streams;
@@ -42,11 +39,7 @@
         /// <param name="stream">input stream</param>
         /// <param name="initializerKeyValues">key value pairs used when initializing instance of generic type</param>
         /// <returns>awaitable task</returns>
-<<<<<<< HEAD
-        protected override Task<StorageFile> InitializeTypeAsync(IRandomAccessStream stream, List<KeyValuePair<string, object>> initializerKeyValues = null)
-=======
         protected override Task<StorageFile> InitializeTypeAsync(Stream stream, List<KeyValuePair<string, object>> initializerKeyValues = null)
->>>>>>> b8ceff12
         {
             // nothing to do in this instance;
             return null;
