﻿<?xml version="1.0" encoding="utf-8"?>
<Project ToolsVersion="14.0" DefaultTargets="Build" xmlns="http://schemas.microsoft.com/developer/msbuild/2003">
  <Import Project="$(MSBuildExtensionsPath)\$(MSBuildToolsVersion)\Microsoft.Common.props" Condition="Exists('$(MSBuildExtensionsPath)\$(MSBuildToolsVersion)\Microsoft.Common.props')" />
  <PropertyGroup>
    <Configuration Condition=" '$(Configuration)' == '' ">Debug</Configuration>
    <Platform Condition=" '$(Platform)' == '' ">AnyCPU</Platform>
    <ProjectGuid>{3DD8AA7C-3569-4E51-992F-0C2257E8878E}</ProjectGuid>
    <OutputType>Library</OutputType>
    <AppDesignerFolder>Properties</AppDesignerFolder>
    <RootNamespace>Microsoft.Toolkit.Uwp.UI</RootNamespace>
    <AssemblyName>Microsoft.Toolkit.Uwp.UI</AssemblyName>
    <DefaultLanguage>en-US</DefaultLanguage>
    <TargetPlatformIdentifier>UAP</TargetPlatformIdentifier>
    <TargetPlatformVersion>10.0.10586.0</TargetPlatformVersion>
    <TargetPlatformMinVersion>10.0.10586.0</TargetPlatformMinVersion>
    <MinimumVisualStudioVersion>14</MinimumVisualStudioVersion>
    <FileAlignment>512</FileAlignment>
    <ProjectTypeGuids>{A5A43C5B-DE2A-4C0C-9213-0A381AF9435A};{FAE04EC0-301F-11D3-BF4B-00C04F79EFBC}</ProjectTypeGuids>
    <AllowCrossPlatformRetargeting>false</AllowCrossPlatformRetargeting>
  </PropertyGroup>
  <PropertyGroup Condition=" '$(Configuration)|$(Platform)' == 'Debug|AnyCPU' ">
    <PlatformTarget>AnyCPU</PlatformTarget>
    <DebugSymbols>true</DebugSymbols>
    <DebugType>full</DebugType>
    <Optimize>false</Optimize>
    <OutputPath>bin\Debug\</OutputPath>
    <DefineConstants>DEBUG;TRACE;NETFX_CORE;WINDOWS_UWP</DefineConstants>
    <ErrorReport>prompt</ErrorReport>
    <WarningLevel>4</WarningLevel>
    <DocumentationFile>bin\Debug\Microsoft.Toolkit.Uwp.UI.xml</DocumentationFile>
    <CodeAnalysisRuleSet>microsoft.toolkit.uwp.ui.ruleset</CodeAnalysisRuleSet>
  </PropertyGroup>
  <PropertyGroup Condition=" '$(Configuration)|$(Platform)' == 'Release|AnyCPU' ">
    <PlatformTarget>AnyCPU</PlatformTarget>
    <DebugType>pdbonly</DebugType>
    <Optimize>true</Optimize>
    <OutputPath>bin\Release\</OutputPath>
    <DefineConstants>TRACE;NETFX_CORE;WINDOWS_UWP</DefineConstants>
    <ErrorReport>prompt</ErrorReport>
    <WarningLevel>4</WarningLevel>
    <RunCodeAnalysis>true</RunCodeAnalysis>
    <TreatWarningsAsErrors>true</TreatWarningsAsErrors>
    <DocumentationFile>bin\Release\Microsoft.Toolkit.Uwp.UI.xml</DocumentationFile>
    <CodeAnalysisRuleSet>microsoft.toolkit.uwp.ui.ruleset</CodeAnalysisRuleSet>
  </PropertyGroup>
  <ItemGroup>
    <!-- A reference to the entire .Net Framework and Windows SDK are automatically included -->
    <None Include="Microsoft.Toolkit.Uwp.UI.ruleset" />
    <None Include="project.json" />
  </ItemGroup>
  <ItemGroup>
    <Compile Include="Cache\CacheBase.cs" />
    <Compile Include="Cache\ImageCache.cs" />
    <Compile Include="Cache\FileCache.cs" />
    <Compile Include="Cache\InMemoryStorage.cs" />
    <Compile Include="Cache\InMemoryStorageItem.cs" />
    <Compile Include="Converters\BoolToObjectConverter.cs" />
    <Compile Include="Converters\BoolToVisibilityConverter.cs" />
    <Compile Include="Converters\CollectionVisibilityConverter.cs" />
    <Compile Include="Converters\ConverterTools.cs" />
<<<<<<< HEAD
    <Compile Include="Converters\EmptyCollectionToObjectConverter.cs" />
    <Compile Include="Converters\EmptyStringToObjectConverter.cs" />
=======
    <Compile Include="Converters\StringFormatConverter.cs" />
    <Compile Include="Extensions\HyperlinkExtensions.cs" />
    <Compile Include="ImageCache\ImageCache.cs" />
>>>>>>> 4a0c3846
    <Compile Include="Converters\StringVisibilityConverter.cs" />
    <Compile Include="Converters\StringFormatConverter.cs" />
    <Compile Include="Extensions\VisualTreeExtensions.cs" />
    <Compile Include="Properties\AssemblyInfo.cs" />
  </ItemGroup>
  <ItemGroup>
    <ProjectReference Include="..\Microsoft.Toolkit.Uwp\Microsoft.Toolkit.Uwp.csproj">
      <Project>{805f80df-75c6-4c2f-8fd9-b47f6d0df5a3}</Project>
      <Name>Microsoft.Toolkit.Uwp</Name>
      <Private>False</Private>
    </ProjectReference>
  </ItemGroup>
  <ItemGroup>
    <EmbeddedResource Include="Properties\Microsoft.Windows.Toolkit.UI.rd.xml" />
  </ItemGroup>
  <PropertyGroup Condition=" '$(VisualStudioVersion)' == '' or '$(VisualStudioVersion)' &lt; '14.0' ">
    <VisualStudioVersion>14.0</VisualStudioVersion>
  </PropertyGroup>
  <PropertyGroup>
    <StartupObject />
  </PropertyGroup>
  <PropertyGroup Condition="'$(Configuration)|$(Platform)' == 'Debug %28Version 1511%29|AnyCPU'">
    <DebugSymbols>true</DebugSymbols>
    <OutputPath>bin\Debug %28Version 1511%29\</OutputPath>
    <DefineConstants>DEBUG;TRACE;NETFX_CORE;WINDOWS_UWP</DefineConstants>
    <DocumentationFile>bin\Debug\Microsoft.Windows.Toolkit.UI.XML</DocumentationFile>
    <NoStdLib>true</NoStdLib>
    <DebugType>full</DebugType>
    <PlatformTarget>AnyCPU</PlatformTarget>
    <UseVSHostingProcess>false</UseVSHostingProcess>
    <ErrorReport>prompt</ErrorReport>
    <CodeAnalysisRuleSet>microsoft.toolkit.uwp.ui.ruleset</CodeAnalysisRuleSet>
  </PropertyGroup>
  <PropertyGroup Condition="'$(Configuration)|$(Platform)' == 'Debug %28Anniversary Update%29|AnyCPU'">
    <DebugSymbols>true</DebugSymbols>
    <OutputPath>bin\Debug %28Anniversary Update%29\</OutputPath>
    <DefineConstants>DEBUG;TRACE;NETFX_CORE;WINDOWS_UWP</DefineConstants>
    <DocumentationFile>bin\Debug\Microsoft.Windows.Toolkit.UI.XML</DocumentationFile>
    <NoStdLib>true</NoStdLib>
    <DebugType>full</DebugType>
    <PlatformTarget>AnyCPU</PlatformTarget>
    <UseVSHostingProcess>false</UseVSHostingProcess>
    <ErrorReport>prompt</ErrorReport>
    <CodeAnalysisRuleSet>microsoft.toolkit.uwp.ui.ruleset</CodeAnalysisRuleSet>
  </PropertyGroup>
  <PropertyGroup Condition="'$(Configuration)|$(Platform)' == 'Release %28Version 1511%29|AnyCPU'">
    <OutputPath>bin\Release %28Version 1511%29\</OutputPath>
    <DefineConstants>CODE_ANALYSIS;TRACE;NETFX_CORE;WINDOWS_UWP</DefineConstants>
    <DocumentationFile>bin\Release\Microsoft.Windows.Toolkit.UI.XML</DocumentationFile>
    <Optimize>true</Optimize>
    <TreatWarningsAsErrors>true</TreatWarningsAsErrors>
    <NoStdLib>true</NoStdLib>
    <DebugType>pdbonly</DebugType>
    <PlatformTarget>AnyCPU</PlatformTarget>
    <RunCodeAnalysis>true</RunCodeAnalysis>
    <UseVSHostingProcess>false</UseVSHostingProcess>
    <ErrorReport>prompt</ErrorReport>
    <CodeAnalysisRuleSet>microsoft.toolkit.uwp.ui.ruleset</CodeAnalysisRuleSet>
  </PropertyGroup>
  <PropertyGroup Condition="'$(Configuration)|$(Platform)' == 'Release %28Anniversary Update%29|AnyCPU'">
    <OutputPath>bin\Release %28Anniversary Update%29\</OutputPath>
    <DefineConstants>CODE_ANALYSIS;TRACE;NETFX_CORE;WINDOWS_UWP</DefineConstants>
    <DocumentationFile>bin\Release\Microsoft.Windows.Toolkit.UI.XML</DocumentationFile>
    <Optimize>true</Optimize>
    <TreatWarningsAsErrors>true</TreatWarningsAsErrors>
    <NoStdLib>true</NoStdLib>
    <DebugType>pdbonly</DebugType>
    <PlatformTarget>AnyCPU</PlatformTarget>
    <RunCodeAnalysis>true</RunCodeAnalysis>
    <UseVSHostingProcess>false</UseVSHostingProcess>
    <ErrorReport>prompt</ErrorReport>
    <CodeAnalysisRuleSet>microsoft.toolkit.uwp.ui.ruleset</CodeAnalysisRuleSet>
  </PropertyGroup>
  <Import Project="$(MSBuildExtensionsPath)\Microsoft\WindowsXaml\v$(VisualStudioVersion)\Microsoft.Windows.UI.Xaml.CSharp.targets" />
  <!-- To modify your build process, add your task inside one of the targets below and uncomment it. 
       Other similar extension points exist, see Microsoft.Common.targets.
  <Target Name="BeforeBuild">
  </Target>
  <Target Name="AfterBuild">
  </Target>
  -->
  <Target Name="Before_PrepareLibraryLayout" BeforeTargets="PrepareLibraryLayout">
    <PropertyGroup>
      <Saved_OutputPath>$(OutputPath)</Saved_OutputPath>
      <Saved_TargetPath>$(TargetPath)</Saved_TargetPath>
      <OutputPath>$(OutDir)</OutputPath>
      <TargetPath>
      </TargetPath>
    </PropertyGroup>
  </Target>
  <Target Name="After_PrepareLibraryLayout" AfterTargets="PrepareLibraryLayout">
    <PropertyGroup>
      <OutputPath>$(Saved_OutputPath)</OutputPath>
      <TargetPath>$(Saved_TargetPath)</TargetPath>
    </PropertyGroup>
  </Target>
</Project><|MERGE_RESOLUTION|>--- conflicted
+++ resolved
@@ -58,14 +58,9 @@
     <Compile Include="Converters\BoolToVisibilityConverter.cs" />
     <Compile Include="Converters\CollectionVisibilityConverter.cs" />
     <Compile Include="Converters\ConverterTools.cs" />
-<<<<<<< HEAD
     <Compile Include="Converters\EmptyCollectionToObjectConverter.cs" />
     <Compile Include="Converters\EmptyStringToObjectConverter.cs" />
-=======
-    <Compile Include="Converters\StringFormatConverter.cs" />
     <Compile Include="Extensions\HyperlinkExtensions.cs" />
-    <Compile Include="ImageCache\ImageCache.cs" />
->>>>>>> 4a0c3846
     <Compile Include="Converters\StringVisibilityConverter.cs" />
     <Compile Include="Converters\StringFormatConverter.cs" />
     <Compile Include="Extensions\VisualTreeExtensions.cs" />
