--- conflicted
+++ resolved
@@ -7,7 +7,7 @@
 
 # TextBoxRegex XAML Property
 
-The **TextBoxRegex Property** allows text validation using a regular expression or using built in validation types.
+The [TextBoxRegex Property](https://docs.microsoft.com/dotnet/api/microsoft.toolkit.uwp.ui.extensions.textboxregex) allows text validation using a regular expression or using built in validation types.
 
 The developer adds a regular expression to validate the TextBox Text against the regular expression throw Regex property or from selecting ValidationType property on the TextBox.
 
@@ -21,7 +21,6 @@
 <TextBox extensions:TextBoxRegex.Regex="^\s*\+?\s*([0-9][\s-]*){9,}$" />
 
 <TextBox extensions:TextBoxRegex.ValidationMode="Forced"
-<<<<<<< HEAD
             extensions:TextBoxRegex.ValidationType="PhoneNumber"
             Text="+61616161611" />
 
@@ -29,15 +28,6 @@
 
 <TextBox extensions:TextBoxRegex.ValidationMode="Forced"
             extensions:TextBoxRegex.ValidationType="Decimal" />
-=======
-    extensions:TextBoxRegex.ValidationType="PhoneNumber"
-    Text="+61616161611" />
-
-<TextBox extensions:TextBoxRegex.ValidationType="Email" />
-
-<TextBox extensions:TextBoxRegex.ValidationMode="Forced"
-    extensions:TextBoxRegex.ValidationType="Decimal" />
->>>>>>> 4c471950
 ```
 
 ## Sample Output
@@ -151,15 +141,11 @@
 </Page>
 ```
 
-<<<<<<< HEAD
 ## Sample Code
 
 [TextBoxRegex Sample Page](https://github.com/Microsoft/UWPCommunityToolkit/tree/master/Microsoft.Toolkit.Uwp.SampleApp/SamplePages/TextBoxRegex). You can see this in action in [UWP Community Toolkit Sample App](https://www.microsoft.com/store/apps/9NBLGGH4TLCQ).
 
 ## Requirements
-=======
-## Requirements (Windows 10 Device Family)
->>>>>>> 4c471950
 
 | Device family | Universal, 10.0.14393.0 or higher |
 | --- | --- |
