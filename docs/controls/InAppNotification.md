--- conflicted
+++ resolved
@@ -138,21 +138,6 @@
 
     - Import external styles in your resources
 
-<<<<<<< HEAD
-        ```xaml
-        <Page.Resources>
-            <ResourceDictionary>
-                <ResourceDictionary.MergedDictionaries>
-                    <ResourceDictionary Source="ms-appx:///Microsoft.Toolkit.Uwp.UI.Controls/InAppNotification/Styles/VSCodeNotificationStyle.xaml" />
-                </ResourceDictionary.MergedDictionaries>
-            <Page.Resources>
-        <ResourceDictionary>
-        ```
-=======
-If you want to use another style than the default one, please follow the example below :
-
-1. Import external styles in your resources
-
     ```xaml
     <Page.Resources>
         <ResourceDictionary>
@@ -162,7 +147,6 @@
         </ResourceDictionary>
     </Page.Resources>
     ```
->>>>>>> 8bde70a7
 
     - Apply the `Style`
 
