--- conflicted
+++ resolved
@@ -73,7 +73,6 @@
 | Item | object | Gets or sets a value of an object that can be used to store model data |
 | Label | string | Gets or sets a value indicating the name of the item. Used for [AutomationProperties](https://docs.microsoft.com/uwp/api/Windows.UI.Xaml.Automation.AutomationProperties) |
 
-<<<<<<< HEAD
 ## Events
 
 ### OrbitView Events
@@ -93,16 +92,6 @@
 <controls:OrbitView OrbitsEnabled="True" AnchorsEnabled="False" 
                     IsItemClickEnabled="True" MinItemSize="20" 
                     MaxItemSize="60" AnchorColor="Gray" OrbitColor="Gray">
-=======
-<controls:OrbitView OrbitsEnabled="True" 
-  AnchorsEnabled="False" 
-  IsItemClickEnabled="True" 
-  MinItemSize="20" 
-  MaxItemSize="60"
-  AnchorColor="Gray"
-  OrbitColor="Gray">
-
->>>>>>> 4c471950
   <controls:OrbitView.ItemTemplate>
     <DataTemplate x:DataType="controls:OrbitViewDataItem">
       <controls:DropShadowPanel Color="Black" BlurRadius="20" VerticalContentAlignment="Stretch" HorizontalContentAlignment="Stretch">
