---
title: StorageFileHelper
author: nmetulev
description: The StorageFileHelper is a static utility class that provides functions to help with reading and writing of text and bytes to the disk.  These functions are all wrapped into Async tasks.
keywords: windows 10, uwp, uwp community toolkit, uwp toolkit, StorageFileHelper
dev_langs:
  - csharp
  - vb
---

# StorageFileHelper

The [StorageFileHelper](https://docs.microsoft.com/dotnet/api/microsoft.toolkit.uwp.helpers.storagefilehelper) is a static utility class that provides functions to help with reading and writing of text and bytes to the disk.  These functions are all wrapped into Async tasks.

## Syntax

```csharp
// NOTE This must be used from an async function
string myText = "Great information that the users wants to keep";
StorageFolder localFolder = Windows.Storage.ApplicationData.Current.LocalFolder;
<<<<<<< HEAD

// Save some text to a file named appFilename.txt (in the local cache folder)
var storageFile = await StorageFileHelper.WriteTextToLocalCacheFileAsync(myText, "appFilename.txt");

// Load some text from a file named appFilename.txt in the local cache folder	
string loadedText = await StorageFileHelper.ReadTextFromLocalCacheFileAsync("appFilename.txt");

// Save some text to a file named appFilename.txt (in the local folder)
storageFile = await StorageFileHelper.WriteTextToLocalFileAsync(myText, "appFilename.txt");

// Load some text from a file named appFilename.txt in the local folder	
loadedText = await StorageFileHelper.ReadTextFromLocalFileAsync("appFilename.txt");

// Check if a file exists in a specific folder
bool exists = await localFolder.FileExistsAsync("appFilename.txt");

// Check if a file exists in a specific folder or in one of its subfolders
bool exists = await localFolder.FileExistsAsync("appFilename.txt", true);

=======

// Save some text to a file named appFilename.txt (in the local cache folder)
var storageFile = await StorageFileHelper.WriteTextToLocalCacheFileAsync(myText, "appFilename.txt");

// Load some text from a file named appFilename.txt in the local cache folder	
string loadedText = await StorageFileHelper.ReadTextFromLocalCacheFileAsync("appFilename.txt");

// Save some text to a file named appFilename.txt (in the local folder)
storageFile = await StorageFileHelper.WriteTextToLocalFileAsync(myText, "appFilename.txt");

// Load some text from a file named appFilename.txt in the local folder	
loadedText = await StorageFileHelper.ReadTextFromLocalFileAsync("appFilename.txt");

// Check if a file exists in a specific folder
bool exists = await localFolder.FileExistsAsync("appFilename.txt");

// Check if a file exists in a specific folder or in one of its subfolders
bool exists = await localFolder.FileExistsAsync("appFilename.txt", true);

>>>>>>> 44e9edad
// Check if a file name is valid or not
bool isFileNameValid = StorageFileHelper.IsFileNameValid("appFilename.txt");

// Check if a file path is valid or not
bool isFilePathValid = StorageFileHelper.IsFilePathValid("folder/appFilename.txt");
<<<<<<< HEAD
```
```vb
' NOTE This must be used from an async function
Dim myText As String = "Great information that the users wants to keep"
Dim localFolder As StorageFolder = Windows.Storage.ApplicationData.Current.LocalFolder

' Save some text to a file named appFilename.txt (in the local cache folder)
Dim storageFile = Await StorageFileHelper.WriteTextToLocalCacheFileAsync(myText, "appFilename.txt")

' Load some text from a file named appFilename.txt in the local cache folder	
Dim loadedText As String = Await StorageFileHelper.ReadTextFromLocalCacheFileAsync("appFilename.txt")

' Save some text to a file named appFilename.txt (in the local folder)
storageFile = Await StorageFileHelper.WriteTextToLocalFileAsync(myText, "appFilename.txt")

' Load some text from a file named appFilename.txt in the local folder	
loadedText = Await StorageFileHelper.ReadTextFromLocalFileAsync("appFilename.txt")

' Check if a file exists in a specific folder
Dim exists As Boolean = Await localFolder.FileExistsAsync("appFilename.txt")

' Check if a file exists in a specific folder or in one of its subfolders
Dim exists As Boolean = Await localFolder.FileExistsAsync("appFilename.txt", True)

' Check if a file name is valid or not
Dim isFileNameValid As Boolean = StorageFileHelper.IsFileNameValid("appFilename.txt")

' Check if a file path is valid or not
Dim isFilePathValid As Boolean = StorageFileHelper.IsFilePathValid("folder/appFilename.txt")
=======
>>>>>>> 44e9edad
```

## Methods

| Methods | Return Type | Description |
| -- | -- | -- |
| FileExistsAsync(StorageFolder, String, Boolean) | Task<bool> | Gets a value indicating whether a file exists in the current folder |
| IsFileNameValid(String) | bool | Gets a value indicating whether a filename is correct or not using the Storage feature |
| IsFilePathValid(String) | bool | Gets a value indicating whether a file path is correct or not using the Storage feature |
| ReadBytesAsync(StorageFile) | Task<byte[]> | Gets an array of bytes from a `StorageFile` |
| ReadBytesFromFileAsync(StorageFolder, String) | Task<byte[]> | Gets an array of bytes from a `StorageFile` located in the given `StorageFolder` |
| ReadBytesFromKnownFoldersFileAsync(KnownFolderId, String) | Task<byte[]> | Gets an array of bytes from a `StorageFile` located in a well known folder |
| ReadBytesFromLocalCacheFileAsync(String) | Task<byte[]> | Gets an array of bytes from a `StorageFile` located in the application local cache folder |
| ReadBytesFromLocalFileAsync(String) | Task<byte[]> | Gets an array of bytes from a `StorageFile` located in the application local folder |
| ReadBytesFromPackagedFileAsync(String) | Task<byte[]> | Gets an array of bytes from a `StorageFile` located in the application installation folder |
| ReadTextFromFileAsync(StorageFolder, String) | Task<string> | Gets a string value from a `StorageFile` located in the given `StorageFolder` |
| ReadTextFromKnownFoldersFileAsync(KnownFolderId, String) | Task<string> | Gets a string value from a `StorageFile` located in a well known folder |
| ReadTextFromLocalCacheFileAsync(String) | Task<string> | Gets a string value from a `StorageFile` located in the application local cache folder |
| ReadTextFromLocalFileAsync(String) | Task<string> | Gets a string value from a `StorageFile` located in the application local folder |
| ReadTextFromPackagedFileAsync(String) | Task<string> | Gets a string value from a `StorageFile` located in the application installation folder |
| WriteBytesToFileAsync(StorageFolder, Byte[], String, CreationCollisionOption) | Task<StorageFile> | Saves an array of bytes to a `StorageFile` in the given `StorageFolder` |
| WriteBytesToKnownFolderFileAsync(KnownFolderId, Byte[], String, CreationCollisionOption) | Task<StorageFile> | Saves an array of bytes to a `StorageFile` to well known folder |
| WriteBytesToLocalCacheFileAsync(Byte[], String, CreationCollisionOption) | Task<StorageFile> | Saves an array of bytes to a `StorageFile` to application local cache folder |
| WriteBytesToLocalFileAsync(Byte[], String, CreationCollisionOption) | Task<StorageFile> | Saves an array of bytes to a `StorageFile` to application local folder |
| WriteTextToFileAsync(StorageFolder, String, String, CreationCollisionOption) | Task<StorageFile> | Saves a string value to a `StorageFile` in the given `StorageFolder` |
| WriteTextToKnownFolderFileAsync(KnownFolderId, String, String, CreationCollisionOption) | Task<StorageFile> | Saves a string value to a Windows.Storage.StorageFile in well known folder |
| WriteTextToLocalCacheFileAsync(String, String, CreationCollisionOption) | Task<StorageFile> | Saves a string value to a Windows.Storage.StorageFile in application local cache folder |
| WriteTextToLocalFileAsync(String, String, CreationCollisionOption) | Task<StorageFile> | Saves a string value to a Windows.Storage.StorageFile in application local folder |

## Sample Code

You can find more examples in our [unit tests](https://github.com/Microsoft/UWPCommunityToolkit/blob/master/UnitTests/Helpers/Test_StorageFileHelper.cs)

## Requirements

| Device family | Universal, 10.0.14393.0 or higher |
| --- | --- |
| Namespace | Microsoft.Toolkit.Uwp |
| NuGet package | [Microsoft.Toolkit.Uwp](https://www.nuget.org/packages/Microsoft.Toolkit.Uwp/) |

## API

* [Storage File Helper source code](https://github.com/Microsoft/UWPCommunityToolkit/blob/master/Microsoft.Toolkit.Uwp/Helpers/StorageFileHelper.cs)<|MERGE_RESOLUTION|>--- conflicted
+++ resolved
@@ -18,7 +18,6 @@
 // NOTE This must be used from an async function
 string myText = "Great information that the users wants to keep";
 StorageFolder localFolder = Windows.Storage.ApplicationData.Current.LocalFolder;
-<<<<<<< HEAD
 
 // Save some text to a file named appFilename.txt (in the local cache folder)
 var storageFile = await StorageFileHelper.WriteTextToLocalCacheFileAsync(myText, "appFilename.txt");
@@ -38,33 +37,11 @@
 // Check if a file exists in a specific folder or in one of its subfolders
 bool exists = await localFolder.FileExistsAsync("appFilename.txt", true);
 
-=======
-
-// Save some text to a file named appFilename.txt (in the local cache folder)
-var storageFile = await StorageFileHelper.WriteTextToLocalCacheFileAsync(myText, "appFilename.txt");
-
-// Load some text from a file named appFilename.txt in the local cache folder	
-string loadedText = await StorageFileHelper.ReadTextFromLocalCacheFileAsync("appFilename.txt");
-
-// Save some text to a file named appFilename.txt (in the local folder)
-storageFile = await StorageFileHelper.WriteTextToLocalFileAsync(myText, "appFilename.txt");
-
-// Load some text from a file named appFilename.txt in the local folder	
-loadedText = await StorageFileHelper.ReadTextFromLocalFileAsync("appFilename.txt");
-
-// Check if a file exists in a specific folder
-bool exists = await localFolder.FileExistsAsync("appFilename.txt");
-
-// Check if a file exists in a specific folder or in one of its subfolders
-bool exists = await localFolder.FileExistsAsync("appFilename.txt", true);
-
->>>>>>> 44e9edad
 // Check if a file name is valid or not
 bool isFileNameValid = StorageFileHelper.IsFileNameValid("appFilename.txt");
 
 // Check if a file path is valid or not
 bool isFilePathValid = StorageFileHelper.IsFilePathValid("folder/appFilename.txt");
-<<<<<<< HEAD
 ```
 ```vb
 ' NOTE This must be used from an async function
@@ -94,8 +71,6 @@
 
 ' Check if a file path is valid or not
 Dim isFilePathValid As Boolean = StorageFileHelper.IsFilePathValid("folder/appFilename.txt")
-=======
->>>>>>> 44e9edad
 ```
 
 ## Methods
