--- conflicted
+++ resolved
@@ -460,11 +460,7 @@
                                         <DoubleAnimation Storyboard.TargetName="PART_MainContent"
                                                          Storyboard.TargetProperty="(UIElement.RenderTransform).(ScaleTransform.ScaleY)"
                                                          Duration="0:0:0.2" To="1" />
-<<<<<<< HEAD
-                                        <ObjectAnimationUsingKeyFrames Storyboard.TargetName="PART_MainContent"
-=======
                                         <ObjectAnimationUsingKeyFrames Storyboard.TargetName="PART_MainContent" 
->>>>>>> dda699c0
                                                                        Storyboard.TargetProperty="(UIElement.Visibility)">
                                             <DiscreteObjectKeyFrame KeyTime="0:0:0.2" Value="Collapsed"/>
                                         </ObjectAnimationUsingKeyFrames>
@@ -485,11 +481,7 @@
                                         <DoubleAnimation Storyboard.TargetName="PART_MainContent"
                                                          Storyboard.TargetProperty="(UIElement.RenderTransform).(ScaleTransform.ScaleY)"
                                                          Duration="0:0:0.2" From="1" To="0" />
-<<<<<<< HEAD
-                                        <ObjectAnimationUsingKeyFrames Storyboard.TargetName="PART_MainContent"
-=======
                                         <ObjectAnimationUsingKeyFrames Storyboard.TargetName="PART_MainContent" 
->>>>>>> dda699c0
                                                                        Storyboard.TargetProperty="(UIElement.Visibility)">
                                             <DiscreteObjectKeyFrame KeyTime="0:0:0.2" Value="Collapsed"/>
                                         </ObjectAnimationUsingKeyFrames>
@@ -527,11 +519,7 @@
                                         <DoubleAnimation Storyboard.TargetName="PART_MainContent"
                                                          Storyboard.TargetProperty="(UIElement.RenderTransform).(ScaleTransform.ScaleY)"
                                                          Duration="0:0:0.2" To="1" />
-<<<<<<< HEAD
-                                        <ObjectAnimationUsingKeyFrames Storyboard.TargetName="PART_MainContent"
-=======
                                         <ObjectAnimationUsingKeyFrames Storyboard.TargetName="PART_MainContent" 
->>>>>>> dda699c0
                                                                        Storyboard.TargetProperty="(UIElement.Visibility)">
                                             <DiscreteObjectKeyFrame KeyTime="0:0:0.2" Value="Collapsed"/>
                                         </ObjectAnimationUsingKeyFrames>
@@ -573,11 +561,7 @@
                                         <DoubleAnimation Storyboard.TargetName="PART_MainContent"
                                                          Storyboard.TargetProperty="(UIElement.RenderTransform).(ScaleTransform.ScaleY)"
                                                          Duration="0:0:0.2" From="1" To="0" />
-<<<<<<< HEAD
-                                        <ObjectAnimationUsingKeyFrames Storyboard.TargetName="PART_MainContent"
-=======
                                         <ObjectAnimationUsingKeyFrames Storyboard.TargetName="PART_MainContent" 
->>>>>>> dda699c0
                                                                        Storyboard.TargetProperty="(UIElement.Visibility)">
                                             <DiscreteObjectKeyFrame KeyTime="0:0:0.2" Value="Collapsed"/>
                                         </ObjectAnimationUsingKeyFrames>
