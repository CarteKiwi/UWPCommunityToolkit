﻿// ******************************************************************
// Copyright (c) Microsoft. All rights reserved.
// This code is licensed under the MIT License (MIT).
// THE CODE IS PROVIDED “AS IS”, WITHOUT WARRANTY OF ANY KIND, EXPRESS OR IMPLIED,
// INCLUDING BUT NOT LIMITED TO THE WARRANTIES OF MERCHANTABILITY,
// FITNESS FOR A PARTICULAR PURPOSE AND NONINFRINGEMENT.
// IN NO EVENT SHALL THE AUTHORS OR COPYRIGHT HOLDERS BE LIABLE FOR ANY CLAIM,
// DAMAGES OR OTHER LIABILITY, WHETHER IN AN ACTION OF CONTRACT,
// TORT OR OTHERWISE, ARISING FROM, OUT OF OR IN CONNECTION WITH
// THE CODE OR THE USE OR OTHER DEALINGS IN THE CODE.
// ******************************************************************

using System;
using Windows.UI.Xaml;
using Windows.UI.Xaml.Controls;

namespace Microsoft.Toolkit.Uwp.UI.Controls
{
    /// <summary>
    /// The Blade is used as a child in the BladeView
    /// </summary>
    [TemplatePart(Name = "CloseButton", Type = typeof(Button))]
    [TemplatePart(Name = "EnlargeButton", Type = typeof(Button))]
    public partial class BladeItem : Expander
    {
        private Button _closeButton;
        private Button _enlargeButton;
        private double _normalModeWidth;
        private bool _loaded = false;

        /// <summary>
        /// Initializes a new instance of the <see cref="BladeItem"/> class.
        /// </summary>
        public BladeItem()
        {
            DefaultStyleKey = typeof(BladeItem);

            SizeChanged += OnSizeChanged;
        }

        /// <summary>
        /// Override default OnApplyTemplate to capture child controls
        /// </summary>
        protected override void OnApplyTemplate()
        {
            _loaded = true;
            base.OnApplyTemplate();

            _closeButton = GetTemplateChild("CloseButton") as Button;
            _enlargeButton = GetTemplateChild("EnlargeButton") as Button;

            if (_closeButton == null)
            {
                return;
            }

            _closeButton.Click -= CloseButton_Click;
            _closeButton.Click += CloseButton_Click;
<<<<<<< HEAD
=======

            if (_enlargeButton == null)
            {
                return;
            }

            _enlargeButton.Click -= EnlargeButton_Click;
            _enlargeButton.Click += EnlargeButton_Click;
        }

        /// <inheritdoc/>
        protected override void OnExpanded(EventArgs args)
        {
            base.OnExpanded(args);
            if (_loaded)
            {
                Width = _normalModeWidth;
            }
        }

        /// <inheritdoc/>
        protected override void OnCollapsed(EventArgs args)
        {
            base.OnCollapsed(args);
            if (_loaded)
            {
                Width = double.NaN;
            }
        }

        private void OnSizeChanged(object sender, SizeChangedEventArgs sizeChangedEventArgs)
        {
            if (IsExpanded)
            {
                _normalModeWidth = Width;
            }
>>>>>>> b8ceff12
        }

        private void CloseButton_Click(object sender, RoutedEventArgs e)
        {
            IsOpen = false;
        }

        private void EnlargeButton_Click(object sender, RoutedEventArgs e)
        {
            IsExpanded = !IsExpanded;
        }
    }
}<|MERGE_RESOLUTION|>--- conflicted
+++ resolved
@@ -56,8 +56,6 @@
 
             _closeButton.Click -= CloseButton_Click;
             _closeButton.Click += CloseButton_Click;
-<<<<<<< HEAD
-=======
 
             if (_enlargeButton == null)
             {
@@ -94,7 +92,6 @@
             {
                 _normalModeWidth = Width;
             }
->>>>>>> b8ceff12
         }
 
         private void CloseButton_Click(object sender, RoutedEventArgs e)
