--- conflicted
+++ resolved
@@ -233,15 +233,7 @@
             if (containerWidth > 0)
             {
                 var newWidth = CalculateItemWidth(containerWidth);
-<<<<<<< HEAD
-
-                if (double.IsNaN(ItemWidth) || Math.Abs(newWidth - ItemWidth) > 1)
-                {
-                    ItemWidth = newWidth;
-                }
-=======
                 ItemWidth = Math.Floor(newWidth - 1);
->>>>>>> b8ceff12
             }
         }
     }
