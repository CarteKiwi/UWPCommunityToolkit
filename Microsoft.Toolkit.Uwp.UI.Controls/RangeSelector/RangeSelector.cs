--- conflicted
+++ resolved
@@ -173,14 +173,10 @@
 
             IsEnabledChanged += RangeSelector_IsEnabledChanged;
 
-<<<<<<< HEAD
-            ArrangeForTouch();
-=======
             if (IsTouchOptimized)
             {
                 ArrangeForTouch();
             }
->>>>>>> b8ceff12
 
             base.OnApplyTemplate();
         }
@@ -619,14 +615,11 @@
 
             if (IsTouchOptimized)
             {
-<<<<<<< HEAD
-=======
                 if (_controlGrid != null)
                 {
                     _controlGrid.Height = 44;
                 }
 
->>>>>>> b8ceff12
                 if (_outOfRangeContentContainer != null)
                 {
                     _outOfRangeContentContainer.Height = 44;
@@ -646,14 +639,11 @@
             }
             else
             {
-<<<<<<< HEAD
-=======
                 if (_controlGrid != null)
                 {
                     _controlGrid.Height = 24;
                 }
 
->>>>>>> b8ceff12
                 if (_outOfRangeContentContainer != null)
                 {
                     _outOfRangeContentContainer.Height = 24;
