--- conflicted
+++ resolved
@@ -42,11 +42,9 @@
         protected override async Task<IEnumerable<TSchema>> GetDataAsync<TSchema>(BingSearchConfig config, int maxRecords, IParser<TSchema> parser)
         {
             var countryValue = config.Country.GetStringValue();
-<<<<<<< HEAD
-            var locParameter = string.IsNullOrEmpty(countryValue) ? string.Empty : $"loc:{countryValue}+";
             var languageValue = config.Language.GetStringValue();
             var languageParameter = string.IsNullOrEmpty(languageValue) ? string.Empty : $"language:{languageValue}+";
-=======
+
             if (string.IsNullOrEmpty(countryValue))
             {
                 if (CultureInfo.CurrentCulture.IsNeutralCulture)
@@ -60,7 +58,6 @@
             }
 
             var locParameter = $"loc:{countryValue}+";
->>>>>>> 2ac35802
             var queryTypeParameter = string.Empty;
 
             switch (config.QueryType)
