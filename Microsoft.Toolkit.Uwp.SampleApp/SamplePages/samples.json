[
  {
    "Name": "Controls",
    "Icon": "Icons/Foundation.png",
    "Samples": [
      {
        "Name": "TextToolbar",
        "Type": "TextToolbarPage",
        "About": "A Toolbar for Editing Text attached to a RichEditBox. It can format RTF and Markdown, or use a Custom Formatter, and specify your own Formatter with Buttons and Actions.",
        "CodeUrl": "https://github.com/Microsoft/UWPCommunityToolkit/tree/master/Microsoft.Toolkit.Uwp.UI.Controls/TextToolbar",
        "XamlCodeFile": "TextToolbar.bind",
        "CodeFile": "TextToolbarCode.bind",
        "Icon": "/SamplePages/TextToolbar/TextToolbar.png",
        "DocumentationUrl": "https://raw.githubusercontent.com/Microsoft/UWPCommunityToolkit/master/docs/controls/TextToolbar.md"
      },
      {
        "Name": "Carousel",
        "Type": "CarouselPage",
        "About": "Presents items in a carousel control. It reacts to changes in the layout as well as the content so it can adapt to different form factors automatically.",
        "CodeUrl": "https://github.com/Microsoft/UWPCommunityToolkit/tree/master/Microsoft.Toolkit.Uwp.UI.Controls/Carousel",
        "XamlCodeFile": "CarouselCode.bind",
        "Icon": "/SamplePages/Carousel/Carousel.png",
        "DocumentationUrl": "https://raw.githubusercontent.com/Microsoft/UWPCommunityToolkit/master/docs/controls/Carousel.md"
      },
      {
        "Name": "AdaptiveGridView",
        "Type": "AdaptiveGridViewPage",
        "About": "Presents items in a evenly-spaced set of columns to fill the total available display space. It reacts to changes in the layout as well as the content so it can adapt to different form factors automatically.",
        "CodeUrl": "https://github.com/Microsoft/UWPCommunityToolkit/tree/master/Microsoft.Toolkit.Uwp.UI.Controls/AdaptiveGridView",
        "XamlCodeFile": "AdaptiveGridViewCode.bind",
        "Icon": "/SamplePages/AdaptiveGridView/AdaptiveGridView.png",
        "DocumentationUrl": "https://raw.githubusercontent.com/Microsoft/UWPCommunityToolkit/master/docs/controls/AdaptiveGridView.md"
      },
      {
        "Name": "HamburgerMenu",
        "Type": "HamburgerMenuPage",
        "About": "The HamburgerMenu is deprecated and will be removed in a future major release. Please use the NavigationView available in the Fall Creators Update.",
        "CodeUrl": "https://github.com/Microsoft/UWPCommunityToolkit/tree/master/Microsoft.Toolkit.Uwp.UI.Controls/HamburgerMenu",
        "XamlCodeFile": "HamburgerMenuCode.bind",
        "Icon": "/SamplePages/HamburgerMenu/HamburgerMenu.png",
        "BadgeUpdateVersionRequired": "DEPRECATED",
        "DocumentationUrl": "https://raw.githubusercontent.com/Microsoft/UWPCommunityToolkit/master/docs/controls/HamburgerMenu.md"
      },
      {
        "Name": "RangeSelector",
        "Type": "RangeSelectorPage",
        "About": "The RangeSelector is a \"double slider\" control for range values.",
        "CodeUrl": "https://github.com/Microsoft/UWPCommunityToolkit/tree/master/Microsoft.Toolkit.Uwp.UI.Controls/RangeSelector",
        "XamlCodeFile": "RangeSelectorCode.bind",
        "Icon": "/SamplePages/RangeSelector/RangeSelector.png",
        "DocumentationUrl": "https://raw.githubusercontent.com/Microsoft/UWPCommunityToolkit/master/docs/controls/RangeSelector.md"
      },
      {
        "Name": "ImageEx",
        "Type": "ImageExPage",
        "About": "Images are downloaded asynchronously showing a load indicator. Source images are then stored in the App local cache to preserve resources and load time.",
        "CodeUrl": "https://github.com/Microsoft/UWPCommunityToolkit/tree/master/Microsoft.Toolkit.Uwp.UI.Controls/ImageEx",
        "XamlCodeFile": "ImageExCode.bind",
        "Icon": "/SamplePages/ImageEx/ImageEx.png",
        "DocumentationUrl": "https://raw.githubusercontent.com/Microsoft/UWPCommunityToolkit/master/docs/controls/ImageEx.md"
      },
      {
        "Name": "HeaderedTextBlock",
        "Type": "HeaderedTextBlockPage",
        "About": "The HeaderedTextBlock control is designed to provide a header for read only text. This control is useful for displaying read only forms.",
        "CodeUrl": "https://github.com/Microsoft/UWPCommunityToolkit/tree/master/Microsoft.Toolkit.Uwp.UI.Controls/HeaderedTextBlock",
        "XamlCodeFile": "HeaderedTextBlockCode.bind",
        "Icon": "/SamplePages/HeaderedTextBlock/HeaderedTextBlock.png",
        "DocumentationUrl": "https://raw.githubusercontent.com/Microsoft/UWPCommunityToolkit/master/docs/controls/HeaderedTextBlock.md"
      },
      {
        "Name": "MasterDetailsView",
        "Type": "MasterDetailsViewPage",
        "About": "The MasterDetailsView control allows the user to implement the Master/Details design pattern.",
        "CodeUrl": "https://github.com/Microsoft/UWPCommunityToolkit/tree/master/Microsoft.Toolkit.Uwp.UI.Controls/MasterDetailsView",
        "XamlCodeFile": "MasterDetailsView.bind",
        "CodeFile": "MasterDetailsViewCode.bind",
        "Icon": "/SamplePages/MasterDetailsView/MasterDetailsView.png",
        "DocumentationUrl": "https://raw.githubusercontent.com/Microsoft/UWPCommunityToolkit/master/docs/controls/MasterDetailsView.md"
      },
      {
        "Name": "MarkdownTextBlock",
        "Type": "MarkdownTextBlockPage",
        "About": "An efficient and extensible control that can parse and render markdown.",
        "CodeUrl": "https://github.com/Microsoft/UWPCommunityToolkit/tree/master/Microsoft.Toolkit.Uwp.UI.Controls/MarkdownTextBlock",
        "XamlCodeFile": "MarkdownTextBlock.bind",
        "CodeFile": "MarkdownTextBlockCode.bind",
        "Icon": "/SamplePages/MarkdownTextBlock/MarkdownTextBlock.png",
        "DocumentationUrl": "https://raw.githubusercontent.com/Microsoft/UWPCommunityToolkit/master/docs/controls/MarkdownTextBlock.md"
      },
      {
        "Name": "RadialGauge",
        "Type": "RadialGaugePage",
        "About": "The radial gauge displays a value within a range, using a needle on a circular face.",
        "CodeUrl": "https://github.com/Microsoft/UWPCommunityToolkit/tree/master/Microsoft.Toolkit.Uwp.UI.Controls/RadialGauge",
        "XamlCodeFile": "RadialGaugeCode.bind",
        "Icon": "/SamplePages/RadialGauge/RadialGauge.png",
        "DocumentationUrl": "https://raw.githubusercontent.com/Microsoft/UWPCommunityToolkit/master/docs/controls/RadialGauge.md"
      },
      {
        "Name": "RadialProgressBar",
        "Type": "RadialProgressBarPage",
        "About": "The radial progress bar displays progress as a circle getting filled.",
        "CodeUrl": "https://github.com/Microsoft/UWPCommunityToolkit/tree/master/Microsoft.Toolkit.Uwp.UI.Controls/RadialProgressBar",
        "XamlCodeFile": "RadialProgressBarCode.bind",
        "Icon": "/SamplePages/RadialProgressBar/RadialProgressBar.png",
        "DocumentationUrl": "https://raw.githubusercontent.com/Microsoft/UWPCommunityToolkit/master/docs/controls/RadialProgressBar.md"
      },
      {
        "Name": "SlidableListItem",
        "Type": "SlidableListItemPage",
        "About": "The SlidableListItem is deprecated and will be removed in a future major release. Please use the SwipeControl available in the Fall Creators Update.",
        "CodeUrl": "https://github.com/Microsoft/UWPCommunityToolkit/tree/master/Microsoft.Toolkit.Uwp.UI.Controls/SlidableListItem",
        "XamlCodeFile": "SlidableListItemCode.bind",
        "Icon": "/SamplePages/SlidableListItem/SlidableListItem.png",
        "BadgeUpdateVersionRequired": "DEPRECATED",
        "DocumentationUrl": "https://raw.githubusercontent.com/Microsoft/UWPCommunityToolkit/master/docs/controls/SlidableListItem.md"
      },
      {
        "Name": "PullToRefreshListView",
        "Type": "PullToRefreshListViewPage",
        "About": "PullToRefreshListView is derived from the built in ListView in the Universal Windows Platform. It enables the popular Pull To Refresh pattern.",
        "CodeUrl": "https://github.com/Microsoft/UWPCommunityToolkit/tree/master/Microsoft.Toolkit.Uwp.UI.Controls/PullToRefreshListView",
        "CodeFile": "PullToRefreshListViewCode.bind",
        "XamlCodeFile": "PullToRefreshListViewXaml.bind",
        "Icon": "/SamplePages/PullToRefreshListView/PullToRefreshListView.png",
        "DocumentationUrl": "https://raw.githubusercontent.com/Microsoft/UWPCommunityToolkit/master/docs/controls/PullToRefreshListview.md"
      },
      {
        "Name": "RotatorTile",
        "Type": "RotatorTilePage",
        "About": "RotatorTile is an ItemsControl that rotates through a set of items one-by-one. It enables you to show multiple items of data in a live-tile like way.",
        "CodeUrl": "https://github.com/Microsoft/UWPCommunityToolkit/tree/master/Microsoft.Toolkit.Uwp.UI.Controls/RotatorTile",
        "XamlCodeFile": "RotatorTileCode.bind",
        "Icon": "/SamplePages/RotatorTile/RotatorTile.png",
        "DocumentationUrl": "https://raw.githubusercontent.com/Microsoft/UWPCommunityToolkit/master/docs/controls/RotatorTile.md"
      },
      {
        "Name": "BladeView",
        "Type": "BladePage",
        "About": "BladeView provides a horizontal collection of blades for master-detail scenarios. The control is based on the experience demonstrated by the Azure Portal.",
        "CodeUrl": "https://github.com/Microsoft/UWPCommunityToolkit/tree/master/Microsoft.Toolkit.Uwp.UI.Controls/BladeView",
        "XamlCodeFile": "BladeCode.bind",
        "Icon": "/SamplePages/BladeView/BladeView.png",
        "DocumentationUrl": "https://raw.githubusercontent.com/Microsoft/UWPCommunityToolkit/master/docs/controls/BladeView.md"
      },
      {
        "Name": "ScrollHeader",
        "Type": "ScrollHeaderPage",
        "About": "A UI control that works as a ListView or GridView header control with quick return, sticky and fade behavior.",
        "CodeUrl": "https://github.com/Microsoft/UWPCommunityToolkit/tree/master/Microsoft.Toolkit.Uwp.UI.Controls/ScrollHeader",
        "XamlCodeFile": "ScrollHeaderCode.bind",
        "Icon": "/SamplePages/ScrollHeader/ScrollHeader.png",
        "DocumentationUrl": "https://raw.githubusercontent.com/Microsoft/UWPCommunityToolkit/master/docs/controls/ScrollHeader.md"
      },
      {
        "Name": "GridSplitter",
        "Type": "GridSplitterPage",
        "About": "GridSplitter represents the control that redistributes space between columns or rows of a Grid control.",
        "CodeUrl": "https://github.com/Microsoft/UWPCommunityToolkit/tree/master/Microsoft.Toolkit.Uwp.UI.Controls/GridSplitter",
        "XamlCodeFile": "GridSplitter.bind",
        "Icon": "/SamplePages/GridSplitter/GridSplitter.png",
        "DocumentationUrl": "https://raw.githubusercontent.com/Microsoft/UWPCommunityToolkit/master/docs/controls/GridSplitter.md"
      },
      {
        "Name": "DropShadowPanel",
        "Type": "DropShadowPanelPage",
        "About": "DropShadowPanel contol allows the creation of a DropShadow for any Xaml FrameworkElement in markup.",
        "CodeUrl": "https://github.com/Microsoft/UWPCommunityToolkit/tree/master/Microsoft.Toolkit.Uwp.UI.Controls/DropShadowPanel",
        "XamlCodeFile": "DropShadowPanelXaml.bind",
        "Icon": "/SamplePages/DropShadowPanel/DropShadowPanel.png",
        "BadgeUpdateVersionRequired": "Anniversary Update required",
        "DocumentationUrl": "https://raw.githubusercontent.com/Microsoft/UWPCommunityToolkit/master/docs/controls/DropShadowPanel.md"
      },
      {
        "Name": "Loading",
        "Type": "LoadingPage",
        "About": "LoadingControl helps to show content with animation to the user while the app is doing some calculation.",
        "CodeUrl": "https://github.com/Microsoft/UWPCommunityToolkit/tree/master/Microsoft.Toolkit.Uwp.UI.Controls/Loading",
        "XamlCodeFile": "LoadingCode.bind",
        "Icon": "/SamplePages/Loading/Loading.png",
        "DocumentationUrl": "https://raw.githubusercontent.com/Microsoft/UWPCommunityToolkit/master/docs/controls/Loading.md"
      },
      {
        "Name": "Expander",
        "Type": "ExpanderPage",
        "About": "Expander control allows user to show/hide content based on a boolean state.",
        "CodeUrl": "https://github.com/Microsoft/UWPCommunityToolkit/tree/master/Microsoft.Toolkit.Uwp.UI.Controls/Expander",
        "XamlCodeFile": "ExpanderXaml.bind",
        "Icon": "/SamplePages/Expander/Expander.png",
        "DocumentationUrl": "https://raw.githubusercontent.com/Microsoft/UWPCommunityToolkit/master/docs/controls/Expander.md"
      },
      {
        "Name": "TileControl",
        "Type": "TileControlPage",
        "About": "A ContentControl that show an image repeated many times.The control can be synchronized with a Scrollviewer and animated easily",
        "CodeUrl": "https://github.com/Microsoft/UWPCommunityToolkit/tree/master/Microsoft.Toolkit.Uwp.UI.Controls/TileControl",
        "XamlCodeFile": "TileControl.bind",
        "Icon": "/SamplePages/TileControl/TileControl.png",
        "DocumentationUrl": "https://raw.githubusercontent.com/Microsoft/UWPCommunityToolkit/master/docs/controls/TileControl.md"
      },
      {
        "Name": "WrapPanel",
        "Type": "WrapPanelPage",
        "About": "The WrapPanel Control positions child elements in sequential position from left to right, breaking content to the next line at the edge of the containing box.",
        "CodeUrl": "https://github.com/Microsoft/UWPCommunityToolkit/tree/master/Microsoft.Toolkit.Uwp.UI.Controls/WrapPanel",
        "XamlCodeFile": "WrapPanel.bind",
        "Icon": "/SamplePages/WrapPanel/WrapPanel.png",
        "DocumentationUrl": "https://raw.githubusercontent.com/Microsoft/UWPCommunityToolkit/master/docs/controls/WrapPanel.md"
      },
      {
        "Name": "OrbitView",
        "Type": "OrbitViewPage",
        "About": "The OrbitView Control positions items in a circle around a center element and supports orbits and anchors.",
        "CodeUrl": "https://github.com/Microsoft/UWPCommunityToolkit/tree/master/Microsoft.Toolkit.Uwp.UI.Controls/OrbitView",
        "XamlCodeFile": "OrbitViewXaml.bind",
        "Icon": "/SamplePages/OrbitView/OrbitView.png",
        "DocumentationUrl": "https://raw.githubusercontent.com/Microsoft/UWPCommunityToolkit/master/docs/controls/OrbitView.md"
      },
      {
        "Name": "Menu",
        "Type": "MenuPage",
        "About": "Represents a Windows menu control that enables you to hierarchically organize elements associated with commands and event handlers.",
        "CodeUrl": "https://github.com/Microsoft/UWPCommunityToolkit/tree/master/Microsoft.Toolkit.Uwp.UI.Controls/Menu",
        "XamlCodeFile": "Menu.bind",
        "Icon": "/SamplePages/Menu/Menu.png",
        "DocumentationUrl": "https://raw.githubusercontent.com/Microsoft/UWPCommunityToolkit/master/docs/controls/Menu.md"
      },
      {
        "Name": "InAppNotification",
        "Type": "InAppNotificationPage",
        "About": "The In App Notification control offers the ability to show local notifications in your application.",
        "CodeUrl": "https://github.com/Microsoft/UWPCommunityToolkit/tree/master/Microsoft.Toolkit.Uwp.UI.Controls/InAppNotification",
        "XamlCodeFile": "InAppNotificationXaml.bind",
        "CodeFile": "InAppNotificationCode.bind",
        "Icon": "/SamplePages/InAppNotification/InAppNotification.png",
        "DocumentationUrl": "https://raw.githubusercontent.com/Microsoft/UWPCommunityToolkit/master/docs/controls/InAppNotification.md"
      },
      {
        "Name": "DockPanel",
        "Type": "DockPanelPage",
        "About": "Defines an area where you can arrange child elements either horizontally or vertically, relative to each other.",
        "CodeUrl": "https://github.com/Microsoft/UWPCommunityToolkit/tree/master/Microsoft.Toolkit.Uwp.UI.Controls/DockPanel",
        "XamlCodeFile": "DockPanel.bind",
        "Icon": "/SamplePages/DockPanel/DockPanel.png",
        "DocumentationUrl": "https://raw.githubusercontent.com/Microsoft/UWPCommunityToolkit/master/docs/controls/DockPanel.md"
      },
      {
        "Name": "HeaderedContentControl",
        "Type": "HeaderedContentControlPage",
        "About": "Allows content to be displayed with a specified header.",
        "CodeUrl": "https://github.com/Microsoft/UWPCommunityToolkit/tree/master/Microsoft.Toolkit.Uwp.UI.Controls/HeaderedContentControl",
        "XamlCodeFile": "HeaderedContentControlXaml.bind",
        "Icon": "/SamplePages/HeaderedContentControl/HeaderedContentControl.png",
        "DocumentationUrl": "https://raw.githubusercontent.com/Microsoft/UWPCommunityToolkit/master/docs/controls/HeaderedContentControl.md"
      },
      {
        "Name": "HeaderedItemsControl",
        "Type": "HeaderedItemsControlPage",
        "About": "Allows items to be displayed with a specified header.",
        "CodeUrl": "https://github.com/Microsoft/UWPCommunityToolkit/tree/master/Microsoft.Toolkit.Uwp.UI.Controls/HeaderedItemsControl",
        "XamlCodeFile": "HeaderedItemsControlXaml.bind",
        "Icon": "/SamplePages/HeaderedItemsControl/HeaderedItemsControl.png",
        "DocumentationUrl": "https://raw.githubusercontent.com/Microsoft/UWPCommunityToolkit/master/docs/controls/HeaderedItemsControl.md"
      },
      {
        "Name": "StaggeredPanel",
        "Type": "StaggeredPanelPage",
        "About": "Allows items to be displayed with a specified header.",
        "CodeUrl": "https://github.com/Microsoft/UWPCommunityToolkit/tree/master/Microsoft.Toolkit.Uwp.UI.Controls/StaggeredPanel",
        "XamlCodeFile": "StaggeredPanel.bind",
        "Icon": "/SamplePages/StaggeredPanel/StaggeredPanel.png",
        "DocumentationUrl": "https://raw.githubusercontent.com/Microsoft/UWPCommunityToolkit/master/docs/controls/StaggeredPanel.md"
      }
    ]
  },
  {
    "Name": "Notifications",
    "Icon": "Icons/Notifications.png",
    "Samples": [
      {
        "Name": "LiveTile",
        "Type": "LiveTilePage",
        "About": "This shows how to update a Live Tile with a rich Adaptive notification.",
        "CodeUrl": "https://github.com/Microsoft/UWPCommunityToolkit/tree/master/Microsoft.Toolkit.Uwp.Notifications",
        "CodeFile": "LiveTileCode.bind",
        "JavaScriptCodeFile": "LiveTileCodeJavaScript.bind",
        "Icon": "/SamplePages/LiveTile/LiveTile.png",
        "DocumentationUrl": "https://raw.githubusercontent.com/Microsoft/UWPCommunityToolkit/master/docs/notifications/NotificationsOverview.md"
      },
      {
        "Name": "Toast",
        "Type": "ToastPage",
        "About": "This shows how to send a Toast notification.",
        "CodeUrl": "https://github.com/Microsoft/UWPCommunityToolkit/tree/master/Microsoft.Toolkit.Uwp.Notifications",
        "CodeFile": "ToastCode.bind",
        "JavaScriptCodeFile": "ToastCodeJavaScript.bind",
        "Icon": "/SamplePages/Toast/Toast.png",
        "DocumentationUrl": "https://raw.githubusercontent.com/Microsoft/UWPCommunityToolkit/master/docs/notifications/NotificationsOverview.md"
      },
      {
        "Name": "WeatherLiveTileAndToast",
        "Type": "WeatherLiveTileAndToastPage",
        "About": "This shows how to send a Weather Live Tile and Toast notification, displaying the forecast.",
        "CodeUrl": "https://github.com/Microsoft/UWPCommunityToolkit/tree/master/Microsoft.Toolkit.Uwp.Notifications",
        "CodeFile": "WeatherLiveTileAndToastCode.bind",
        "JavaScriptCodeFile": "WeatherLiveTileAndToastCodeJavaScript.bind",
        "Icon": "/SamplePages/WeatherLiveTileAndToast/WeatherLiveTileAndToast.png",
        "DocumentationUrl": "https://raw.githubusercontent.com/Microsoft/UWPCommunityToolkit/master/docs/notifications/NotificationsOverview.md"
      }
    ]
  },
  {
    "Name": "Animations",
    "Icon": "Icons/Animations.png",
    "Samples": [
      {
        "Name": "Fade",
        "Type": "FadeBehaviorPage",
        "About": "Opacity of XAML elements using composition",
        "CodeUrl": "https://github.com/Microsoft/UWPCommunityToolkit/tree/master/Microsoft.Toolkit.Uwp.UI.Animations/Behaviors",
        "CodeFile": "FadeBehaviorCode.bind",
        "XamlCodeFile": "FadeBehaviorXaml.bind",
        "Icon": "/SamplePages/Fade/FadeBehavior.png",
        "DocumentationUrl": "https://raw.githubusercontent.com/Microsoft/UWPCommunityToolkit/master/docs/animations/Fade.md"
      },
      {
        "Name": "Scale",
        "Type": "ScaleBehaviorPage",
        "About": "Scale of XAML elements using composition",
        "CodeUrl": "https://github.com/Microsoft/UWPCommunityToolkit/tree/master/Microsoft.Toolkit.Uwp.UI.Animations/Behaviors",
        "CodeFile": "ScaleBehaviorCode.bind",
        "XamlCodeFile": "ScaleBehaviorXaml.bind",
        "Icon": "/SamplePages/Scale/scaleBehavior.png",
        "DocumentationUrl": "https://raw.githubusercontent.com/Microsoft/UWPCommunityToolkit/master/docs/animations/Scale.md"
      },
      {
        "Name": "Offset",
        "Type": "OffsetBehaviorPage",
        "About": "Offset of XAML elements using composition",
        "CodeUrl": "https://github.com/Microsoft/UWPCommunityToolkit/tree/master/Microsoft.Toolkit.Uwp.UI.Animations/Behaviors",
        "CodeFile": "OffsetBehaviorCode.bind",
        "XamlCodeFile": "OffsetBehaviorXaml.bind",
        "Icon": "/SamplePages/Offset/offsetBehavior.png",
        "DocumentationUrl": "https://raw.githubusercontent.com/Microsoft/UWPCommunityToolkit/master/docs/animations/Offset.md"
      },
      {
        "Name": "Rotate",
        "Type": "RotateBehaviorPage",
        "About": "Rotation on XAML elements using composition",
        "CodeUrl": "https://github.com/Microsoft/UWPCommunityToolkit/tree/master/Microsoft.Toolkit.Uwp.UI.Animations/Behaviors",
        "CodeFile": "RotateBehaviorCode.bind",
        "XamlCodeFile": "RotateBehaviorXaml.bind",
        "Icon": "/SamplePages/Rotate/rotateBehavior.png",
        "DocumentationUrl": "https://raw.githubusercontent.com/Microsoft/UWPCommunityToolkit/master/docs/animations/Rotate.md"
      },
      {
        "Name": "Blur",
        "Type": "BlurBehaviorPage",
        "About": "Blur XAML elements using composition",
        "CodeUrl": "https://github.com/Microsoft/UWPCommunityToolkit/tree/master/Microsoft.Toolkit.Uwp.UI.Animations/Behaviors",
        "CodeFile": "BlurBehaviorCode.bind",
        "XamlCodeFile": "BlurBehaviorXaml.bind",
        "Icon": "/SamplePages/Blur/blurBehavior.png",
        "BadgeUpdateVersionRequired": "Anniversary Update required",
        "DocumentationUrl": "https://raw.githubusercontent.com/Microsoft/UWPCommunityToolkit/master/docs/animations/Blur.md"
      },
      {
        "Name": "Saturation",
        "Type": "SaturationBehaviorPage",
        "About": "Saturate XAML elements using composition",
        "CodeUrl": "https://github.com/Microsoft/UWPCommunityToolkit/tree/master/Microsoft.Toolkit.Uwp.UI.Animations/Behaviors",
        "CodeFile": "SaturationBehaviorCode.bind",
        "XamlCodeFile": "SaturationBehaviorXaml.bind",
        "Icon": "/SamplePages/Saturation/saturationBehavior.png",
        "BadgeUpdateVersionRequired": "Anniversary Update required",
        "DocumentationUrl": "https://raw.githubusercontent.com/Microsoft/UWPCommunityToolkit/master/docs/animations/Saturation.md"
      },
      {
        "Name": "Light",
        "Type": "LightBehaviorPage",
        "About": "Light XAML elements using composition",
        "CodeUrl": "https://github.com/Microsoft/UWPCommunityToolkit/tree/master/Microsoft.Toolkit.Uwp.UI.Animations/Behaviors",
        "CodeFile": "LightBehaviorCode.bind",
        "XamlCodeFile": "LightBehaviorXaml.bind",
        "Icon": "/SamplePages/Light/LightBehavior.png",
        "BadgeUpdateVersionRequired": "Anniversary Update required",
        "DocumentationUrl": "https://raw.githubusercontent.com/Microsoft/UWPCommunityToolkit/master/docs/animations/Light.md"
      },
      {
        "Name": "FadeHeader",
        "Type": "FadeHeaderBehaviorPage",
        "About": "Fade ListView and GridView Headers",
        "CodeUrl": "https://github.com/Microsoft/UWPCommunityToolkit/tree/master/Microsoft.Toolkit.Uwp.UI.Animations/Behaviors",
        "CodeFile": "FadeHeaderBehaviorCode.bind",
        "XamlCodeFile": "FadeHeaderBehaviorXaml.bind",
        "Icon": "/SamplePages/FadeHeader/FadeHeaderBehavior.png",
        "DocumentationUrl": "https://raw.githubusercontent.com/Microsoft/UWPCommunityToolkit/master/docs/animations/FadeHeader.md"
      },
      {
        "Name": "ParallaxService",
        "Type": "ParallaxPage",
        "About": "The ParallaxService is deprecated and will be removed in a future major release. Please use the ParallaxView available in the Fall Creators Update.",
        "CodeUrl": "https://github.com/Microsoft/UWPCommunityToolkit/tree/master/Microsoft.Toolkit.Uwp.UI.Animations",
        "XamlCodeFile": "ParallaxPage.bind",
        "Icon": "/SamplePages/ParallaxService/Parallax.png",
        "BadgeUpdateVersionRequired": "DEPRECATED",
        "DocumentationUrl": "https://raw.githubusercontent.com/Microsoft/UWPCommunityToolkit/master/docs/animations/ParallaxService.md"
      },
      {
        "Name": "ReorderGridAnimation",
        "Type": "ReorderGridPage",
        "About": "Animates items of a grid when the size changes",
        "CodeUrl": "https://github.com/Microsoft/UWPCommunityToolkit/tree/master/Microsoft.Toolkit.Uwp.UI.Animations",
        "XamlCodeFile": "ReorderGrid.bind",
        "Icon": "/SamplePages/ReorderGridAnimation/ReorderGrid.png",
        "BadgeUpdateVersionRequired": "Anniversary Update required",
        "DocumentationUrl": "https://raw.githubusercontent.com/Microsoft/UWPCommunityToolkit/master/docs/animations/ReorderGrid.md"
      },
      {
        "Name": "Implicit Animations",
        "Type": "ImplicitAnimationsPage",
        "About": "Attached properties to enable Implicit animations (including Show and Hide animations) through XAML",
        "CodeUrl": "https://github.com/Microsoft/UWPCommunityToolkit/tree/master/Microsoft.Toolkit.Uwp.UI.Animations",
        "Icon": "/SamplePages/Implicit Animations/ImplicitAnimations.png",
        "XamlCodeFile": "ImplicitAnimationsCode.bind",
        "BadgeUpdateVersionRequired": "Creators Update required",
        "DocumentationUrl": "https://raw.githubusercontent.com/Microsoft/UWPCommunityToolkit/master/docs/animations/ImplicitAnimations.md"
      },
      {
        "Name": "Connected Animations",
        "Type": "ConnectedAnimationsPage",
        "About": "Attached properties to enable Connected animations through XAML",
        "CodeUrl": "https://github.com/Microsoft/UWPCommunityToolkit/tree/master/Microsoft.Toolkit.Uwp.UI.Animations/ConnectedAnimations",
        "XamlCodeFile": "ConnectedAnimationsCode.bind",
        "DisableXamlEditorRendering": true,
        "Icon": "/SamplePages/Connected Animations/ConnectedAnimations.png",
        "BadgeUpdateVersionRequired": "Creators Update required",
        "DocumentationUrl": "https://raw.githubusercontent.com/Microsoft/UWPCommunityToolkit/master/docs/animations/ConnectedAnimations.md"
      }
    ]
  },
  {
    "Name": "Services",
    "Icon": "Icons/Services.png",
    "Samples": [
      {
        "Name": "Bing Service",
        "Type": "BingPage",
        "About": "The Bing Service allows you to retrieve Microsoft Bing web search engine results.",
        "CodeUrl": "https://github.com/Microsoft/UWPCommunityToolkit/tree/master/Microsoft.Toolkit.Uwp.Services/Services/Bing",
        "CodeFile": "BingCode.bind",
        "Icon": "/SamplePages/Bing Service/icon.png",
        "DocumentationUrl": "https://raw.githubusercontent.com/Microsoft/UWPCommunityToolkit/master/docs/services/Bing.md"
      },
      {
        "Name": "Facebook Service",
        "Type": "FacebookPage",
        "About": "The Facebook Service allows you to retrieve or publish data to Facebook graph.",
        "CodeUrl": "https://github.com/Microsoft/UWPCommunityToolkit/tree/master/Microsoft.Toolkit.Uwp.Services/Services/Facebook",
        "CodeFile": "FacebookCode.bind",
        "Icon": "/SamplePages/Facebook Service/FacebookLogo.png",
        "DocumentationUrl": "https://raw.githubusercontent.com/Microsoft/UWPCommunityToolkit/master/docs/services/Facebook.md"
      },
      {
        "Name": "Twitter Service",
        "Type": "TwitterPage",
        "About": "The Twitter Service allows you to retrieve or publish data to Twitter.",
        "CodeUrl": "https://github.com/Microsoft/UWPCommunityToolkit/tree/master/Microsoft.Toolkit.Uwp.Services/Services/Twitter",
        "CodeFile": "TwitterCode.bind",
        "Icon": "/SamplePages/Twitter Service/TwitterLogo.png",
        "DocumentationUrl": "https://raw.githubusercontent.com/Microsoft/UWPCommunityToolkit/master/docs/services/Twitter.md"
      },
      {
        "Name": "Microsoft Graph Service",
        "Type": "MicrosoftGraphPage",
        "About": "The Microsoft Graph service allows you to connect to Microsoft Graph Office 365 API.",
        "CodeUrl": "https://github.com/Microsoft/UWPCommunityToolkit/tree/master/Microsoft.Toolkit.Uwp.Services/Services/MicrosoftGraph",
        "CodeFile": "MicrosoftGraphCode.bind",
        "Icon": "/SamplePages/Microsoft Graph Service/OfficeLogo.png",
        "DocumentationUrl": "https://raw.githubusercontent.com/Microsoft/UWPCommunityToolkit/master/docs/services/MicrosoftGraph.md"
      },
      {
        "Name": "OneDrive Service",
        "Type": "OneDrivePage",
        "About": "The OneDrive service allows you to get your files from OneDrive using an Microsoft Account or OneDrive For Business using an Office 365 account",
        "CodeUrl": "https://github.com/Microsoft/UWPCommunityToolkit/tree/master/Microsoft.Toolkit.Uwp.Services/Services/OneDrive/",
        "CodeFile": "OneDriveCode.bind",
        "Icon": "/SamplePages/OneDrive Service/OneDriveLogo.png",
        "DocumentationUrl": "https://raw.githubusercontent.com/Microsoft/UWPCommunityToolkit/master/docs/services/OneDrive.md"
      },
      {
        "Name": "LinkedIn Service",
        "Type": "LinkedInPage",
        "About": "The LinkedIn service allows you to connect to retrieve or publish data to LinkedIn.",
        "CodeUrl": "https://github.com/Microsoft/UWPCommunityToolkit/tree/master/Microsoft.Toolkit.Uwp.Services/Services/LinkedIn/",
        "CodeFile": "LinkedInCode.bind",
        "Icon": "/SamplePages/LinkedIn Service/LinkedInLogo.png",
        "DocumentationUrl": "https://raw.githubusercontent.com/Microsoft/UWPCommunityToolkit/master/docs/services/Linkedin.md"
      },
      {
        "Name": "Microsoft Translator Service",
        "Type": "MicrosoftTranslatorPage",
        "About": "The Microsoft Translator Service allows you to translate text into many languages.",
        "CodeUrl": "https://github.com/Microsoft/UWPCommunityToolkit/tree/master/Microsoft.Toolkit.Uwp.Services/Services/MicrosoftTranslator",
        "CodeFile": "MicrosoftTranslatorCode.bind",
        "Icon": "/SamplePages/Microsoft Translator Service/TranslatorService.png",
        "DocumentationUrl": "https://raw.githubusercontent.com/Microsoft/UWPCommunityToolkit/master/docs/services/MicrosoftTranslator.md"
      }
    ]
  },
  {
    "Name": "Helpers",
    "Icon": "Icons/Helpers.png",
    "Samples": [
      {
        "Name": "ImageCache",
        "Type": "ImageCachePage",
        "About": "The ImageCache allows persistence of images with an option to use in-memory storage.",
        "CodeUrl": "https://github.com/Microsoft/UWPCommunityToolkit/blob/master/Microsoft.Toolkit.Uwp.UI/Cache/ImageCache.cs",
        "CodeFile": "ImageCacheCode.bind",
        "XamlCodeFile": "ImageCacheXaml.bind",
        "Icon": "/SamplePages/ImageCache/ImageCache.png",
        "DocumentationUrl": "https://raw.githubusercontent.com/Microsoft/UWPCommunityToolkit/master/docs/helpers/ImageCache.md"
      },
      {
        "Name": "Object Storage",
        "Type": "ObjectStoragePage",
        "About": "The Object Storage helper allows you to easily read and save objects in your application, both locally or on every device (roaming).",
        "CodeUrl": "https://github.com/Microsoft/UWPCommunityToolkit/tree/master/Microsoft.Toolkit.Uwp/Helpers/ObjectStorage",
        "CodeFile": "ObjectStorageCode.bind",
        "Icon": "/SamplePages/Object Storage/ObjectStorage.png",
        "DocumentationUrl": "https://raw.githubusercontent.com/Microsoft/UWPCommunityToolkit/master/docs/helpers/ObjectStorage.md"
      },
      {
        "Name": "Incremental Loading Collection",
        "Type": "IncrementalLoadingCollectionPage",
        "About": "Allows to create collections that can be loaded incrementally, as user requests more items in the view. This type of collections can be bound to controls like GridView and ListView.",
        "CodeUrl": "https://github.com/Microsoft/UWPCommunityToolkit/tree/master/Microsoft.Toolkit.Uwp/IncrementalLoadingCollection",
        "CodeFile": "IncrementalLoadingCollectionCode.bind",
        "Icon": "/SamplePages/Incremental Loading Collection/icon.png",
        "DocumentationUrl": "https://raw.githubusercontent.com/Microsoft/UWPCommunityToolkit/master/docs/helpers/IncrementalLoadingCollection.md"
      },
      {
        "Name": "BackgroundTaskHelper",
        "Type": "BackgroundTaskHelperPage",
        "About": "Allows easy registration and maintenance of background task",
        "CodeUrl": "https://github.com/Microsoft/UWPCommunityToolkit/blob/master/Microsoft.Toolkit.Uwp/Helpers/BackgroundTaskHelper.cs",
        "CodeFile": "BackgroundTaskHelperCode.bind",
        "Icon": "/Assets/Helpers.png",
        "DocumentationUrl": "https://raw.githubusercontent.com/Microsoft/UWPCommunityToolkit/master/docs/helpers/BackgroundTaskHelper.md"
      },
      {
        "About": "The AppPinManager helps easily add app shortcuts to the Start Menu or the Taskbar",
        "CodeFile": "AppPinManagerHelperCode.bind",
        "CodeUrl": "https://github.com/Microsoft/UWPCommunityToolkit/blob/master/Microsoft.Toolkit.Uwp/Helpers/AppPinManager/AppPinManager.cs",
        "DocumentationUrl": "https://raw.githubusercontent.com/Microsoft/UWPCommunityToolkit/master/docs/helpers/AppPinManager.md",
        "Icon": "/Assets/Helpers.png",
        "Name": "AppPinManager",
        "Type": "AppPinManagerHelperPage",
        "BadgeUpdateVersionRequired": "Creators Update required"
      },
      {
        "Name": "NetworkHelper",
        "Type": "NetworkHelperPage",
        "About": "The NetworkHelper class is used to determine whether the app has Internet, and if it is on a metered Internet connection",
        "CodeUrl": "https://github.com/Microsoft/UWPCommunityToolkit/tree/master/Microsoft.Toolkit.Uwp.Connectivity/Network",
        "CodeFile": "NetworkHelperCode.bind",
        "Icon": "/SamplePages/NetworkHelper/NetworkHelper.png",
        "DocumentationUrl": "https://raw.githubusercontent.com/Microsoft/UWPCommunityToolkit/master/docs/helpers/NetworkHelper.md"
      },
      {
        "Name": "BluetoothLEHelper",
        "Type": "BluetoothLEHelperPage",
        "About": "The Bluetooth LE helper class is used to connect and interact with bluetooth LE devices.",
        "CodeUrl": "https://github.com/Microsoft/UWPCommunityToolkit/tree/master/Microsoft.Toolkit.Uwp.Connectivity/BluetoothLEHelper",
        "CodeFile": "BluetoothLEHelperCode.bind",
        "Icon": "/SamplePages/BluetoothLEHelper/BluetoothLEHelper.png",
        "DocumentationUrl": "https://raw.githubusercontent.com/Microsoft/UWPCommunityToolkit/master/docs/helpers/BluetoothLEHelper.md",
        "BadgeUpdateVersionRequired": "Creators Update required"
      },
      {
        "Name": "SystemInformation",
        "Type": "SystemInformationPage",
        "About": "The SystemInformation class provides easy access to some of system/app/device information",
        "CodeUrl": "https://github.com/Microsoft/UWPCommunityToolkit/tree/master/Microsoft.Toolkit.Uwp/Helpers/SystemInformation.cs",
        "CodeFile": "SystemInformationCode.bind",
        "Icon": "/SamplePages/SystemInformation/SystemInformation.png",
        "DocumentationUrl": "https://raw.githubusercontent.com/Microsoft/UWPCommunityToolkit/master/docs/helpers/SystemInformation.md"
      },
      {
        "Name": "PrintHelper",
        "Type": "PrintHelperPage",
        "About": "Allows to easily print XAML controls",
        "CodeUrl": "https://github.com/Microsoft/UWPCommunityToolkit/tree/master/Microsoft.Toolkit.Uwp/Helpers/PrintHelper",
        "CodeFile": "PrintHelperCode.bind",
        "Icon": "/SamplePages/PrintHelper/PrintHelper.png",
        "DocumentationUrl": "https://raw.githubusercontent.com/Microsoft/UWPCommunityToolkit/master/docs/helpers/PrintHelper.md"
      },
      {
        "Name": "DispatcherHelper",
        "Type": "DispatcherHelperPage",
        "About": "Allows easy interaction with Windows Runtime core message dispatcher for multi-threaded scenario (I.E: Run code on UI thread). ",
        "CodeUrl": "https://github.com/Microsoft/UWPCommunityToolkit/blob/master/Microsoft.Toolkit.Uwp/Helpers/DispatcherHelper.cs",
        "CodeFile": "DispatcherHelperCode.bind",
        "Icon": "/Assets/Helpers.png",
        "DocumentationUrl": "https://raw.githubusercontent.com/Microsoft/UWPCommunityToolkit/master/docs/helpers/DispatcherHelper.md"
      },
      {
        "Name": "AdvancedCollectionView",
        "Type": "AdvancedCollectionViewPage",
        "About": "Allows you to easily sort and filter your collections before displaying them.",
        "CodeUrl": "https://github.com/Microsoft/UWPCommunityToolkit/tree/master/Microsoft.Toolkit.Uwp.UI/AdvancedCollectionView",
        "CodeFile": "AdvancedCollectionView.bind",
        "Icon": "/SamplePages/AdvancedCollectionView/AdvancedCollectionView.png",
        "DocumentationUrl": "https://raw.githubusercontent.com/Microsoft/UWPCommunityToolkit/master/docs/helpers/AdvancedCollectionView.md"
      }
    ]
  },
  {
    "Name": "Brushes",
    "Icon": "Icons/Brushes.png",
    "Samples": [
      {
        "Name": "BackdropBlurBrush",
        "Type": "BackdropBlurBrushPage",
        "About": "Brush which fills the contents with a blurred version of whatever's behind it.",
        "CodeUrl": "https://github.com/Microsoft/UWPCommunityToolkit/tree/master/Microsoft.Toolkit.Uwp.UI/Brushes/BackdropBlurBrush.cs",
        "XamlCodeFile": "BackdropBlurBrushXaml.bind",
        "Icon": "/SamplePages/BackdropBlurBrush/BackdropBlurBrush.png",
        "BadgeUpdateVersionRequired": "Creators Update required",
<<<<<<< HEAD
=======
        "ApiCheck": "Windows.UI.Xaml.Media.XamlCompositionBrushBase",
>>>>>>> 1c63cbf2
        "DocumentationUrl": "https://raw.githubusercontent.com/Microsoft/UWPCommunityToolkit/master/docs/brushes/BackdropBlurBrush.md"
      },
      {
        "Name": "BackdropInvertBrush",
        "Type": "BackdropInvertBrushPage",
        "About": "Brush which fills the contents with an inverted version of whatever's behind it.",
        "CodeUrl": "https://github.com/Microsoft/UWPCommunitToolkit/tree/master/Microsoft.Toolkit.Uwp.UI/Brushes/BackdropInvertBrush.cs",
        "XamlCodeFile": "BackdropInvertBrushXaml.bind",
        "Icon": "/SamplePages/BackdropInvertBrush/BackdropInvertBrush.png",
        "BadgeUpdateVersionRequired": "Creators Update required",
<<<<<<< HEAD
=======
        "ApiCheck": "Windows.UI.Xaml.Media.XamlCompositionBrushBase",
>>>>>>> 1c63cbf2
        "DocumentationUrl": "https://raw.githubusercontent.com/Microsoft/UWPCommunityToolkit/master/docs/brushes/BackdropInvertBrush.md"
      },
      {
        "Name": "BackdropGammaTransferBrush",
        "Type": "BackdropGammaTransferBrushPage",
        "About": "Brush which fills the contents with a gamma modified version of whatever's behind it.",
        "CodeUrl": "https://github.com/Microsoft/UWPCommunitToolkit/tree/master/Microsoft.Toolkit.Uwp.UI/Brushes/BackdropGammaTransferBrush.cs",
        "XamlCodeFile": "BackdropGammaTransferBrushXaml.bind",
        "Icon": "/SamplePages/BackdropGammaTransferBrush/BackdropGammaTransferBrush.png",
        "BadgeUpdateVersionRequired": "Creators Update required",
<<<<<<< HEAD
=======
        "ApiCheck": "Windows.UI.Xaml.Media.XamlCompositionBrushBase",
>>>>>>> 1c63cbf2
        "DocumentationUrl": "https://raw.githubusercontent.com/Microsoft/UWPCommunityToolkit/master/docs/brushes/BackdropGammaTransferBrush.md"
      },
      {
        "Name": "BackdropSaturationBrush",
        "Type": "BackdropSaturationBrushPage",
        "About": "Brush which applies a Saturation effect to whatever's behind it.",
        "CodeUrl": "https://github.com/Microsoft/UWPCommunitToolkit/tree/master/Microsoft.Toolkit.Uwp.UI/Brushes/BackdropSaturationBrush.cs",
        "XamlCodeFile": "BackdropSaturationBrushXaml.bind",
        "Icon": "/SamplePages/BackdropSaturationBrush/BackdropSaturationBrush.png",
        "BadgeUpdateVersionRequired": "Creators Update required",
<<<<<<< HEAD
=======
        "ApiCheck": "Windows.UI.Xaml.Media.XamlCompositionBrushBase",
>>>>>>> 1c63cbf2
        "DocumentationUrl": "https://raw.githubusercontent.com/Microsoft/UWPCommunityToolkit/master/docs/brushes/BackdropSaturationBrush.md"
      },
      {
        "Name": "BackdropSepiaBrush",
        "Type": "BackdropSepiaBrushPage",
        "About": "Brush which applies a Sepia effect to whatever's behind it.",
        "CodeUrl": "https://github.com/Microsoft/UWPCommunitToolkit/tree/master/Microsoft.Toolkit.Uwp.UI/Brushes/BackdropSepiaBrush.cs",
        "XamlCodeFile": "BackdropSepiaBrushXaml.bind",
        "Icon": "/SamplePages/BackdropSepiaBrush/BackdropSepiaBrush.png",
        "BadgeUpdateVersionRequired": "Creators Update required",
<<<<<<< HEAD
=======
        "ApiCheck": "Windows.UI.Xaml.Media.XamlCompositionBrushBase",
>>>>>>> 1c63cbf2
        "DocumentationUrl": "https://raw.githubusercontent.com/Microsoft/UWPCommunityToolkit/master/docs/brushes/BackdropSepiaBrush.md"
      },
      {
        "Name": "ImageBlendBrush",
        "Type": "ImageBlendBrushPage",
        "About": "Brush which applies a blending effect a given image from whatever's behind it.",
        "CodeUrl": "https://github.com/Microsoft/UWPCommunitToolkit/tree/master/Microsoft.Toolkit.Uwp.UI/Brushes/ImageBlendBrush.cs",
        "XamlCodeFile": "ImageBlendBrushXaml.bind",
        "Icon": "/SamplePages/ImageBlendBrush/ImageBlendBrush.png",
        "BadgeUpdateVersionRequired": "Creators Update required",
<<<<<<< HEAD
        "DocumentationUrl": "https://raw.githubusercontent.com/Microsoft/UWPCommunityToolkit/master/docs/brushes/ImageBlendBrush.md"
      },
      {
        "Name": "RadialGradientBrush",
        "Type": "RadialGradientBrushPage",
        "About": "A composition brush which creates a radial gradient effect.",
        "CodeUrl": "https://github.com/Microsoft/UWPCommunitToolkit/tree/master/Microsoft.Toolkit.Uwp.UI/Brushes/RadialGradientBrush.cs",
        "XamlCodeFile": "RadialGradientBrushXaml.bind",
        "Icon": "/SamplePages/RadialGradientBrush/RadialGradientBrush.png",
        "BadgeUpdateVersionRequired": "Creators Update required",
        "DocumentationUrl": "https://raw.githubusercontent.com/Microsoft/UWPCommunityToolkit/master/docs/brushes/RadialGradientBrush.md"
=======
        "ApiCheck": "Windows.UI.Xaml.Media.XamlCompositionBrushBase",
        "DocumentationUrl": "https://raw.githubusercontent.com/Microsoft/UWPCommunityToolkit/master/docs/brushes/ImageBlendBrush.md"
>>>>>>> 1c63cbf2
      }
    ]
  },
  {
    "Name": "Extensions",
    "Icon": "Icons/Extensions.png",
    "Samples": [
      {
        "Name": "ListViewExtensions",
        "Type": "ListViewExtensionsPage",
        "About": "Extensions for all controls that inherit from ListViewBase like ListView.",
        "CodeUrl": "https://github.com/Microsoft/UWPCommunityToolkit/tree/master/Microsoft.Toolkit.Uwp.UI/Extensions/ListViewExtensions",
        "XamlCodeFile": "ListViewExtensionsCode.bind",
        "Icon": "/Assets/Helpers.png",
        "DocumentationUrl": "https://raw.githubusercontent.com/Microsoft/UWPCommunityToolkit/master/docs/extensions/ListViewExtensions.md"
      },
      {
        "Name": "ViewExtensions",
        "Type": "ViewExtensionsPage",
        "About": "View extensions to set StatusBar and TitleBar properties.",
        "CodeUrl": "https://github.com/Microsoft/UWPCommunityToolkit/tree/master/Microsoft.Toolkit.Uwp.UI/Extensions",
        "XamlCodeFile": "ViewExtensionsCode.bind",
        "Icon": "/SamplePages/ViewExtensions/ViewExtensions.png",
        "DocumentationUrl": "https://raw.githubusercontent.com/Microsoft/UWPCommunityToolkit/master/docs/extensions/ViewExtensions.md"
      },
      {
        "Name": "TextBoxMask",
        "Type": "TextBoxMaskPage",
        "About": "TextBox Mask property allows a user to more easily enter fixed width text in TextBox control where you would like them to enter the data in a certain format",
        "CodeUrl": "https://github.com/Microsoft/UWPCommunityToolkit/tree/master/Microsoft.Toolkit.Uwp.UI/Extensions/TextBoxMask",
        "XamlCodeFile": "TextBoxMask.bind",
        "Icon": "/SamplePages/TextBoxMask/TextBoxMask.png",
        "DocumentationUrl": "https://raw.githubusercontent.com/Microsoft/UWPCommunityToolkit/master/docs/extensions/TextBoxMask.md"
      },
      {
        "Name": "Mouse",
        "Type": "MouseCursorPage",
        "About": "Mouse.Cursor attached property enables you to easily change the mouse cursor over specific Framework elements.",
        "CodeUrl": "https://github.com/Microsoft/UWPCommunityToolkit/tree/master/Microsoft.Toolkit.Uwp.UI/Extensions/Mouse",
        "XamlCodeFile": "MouseCursorPage.bind",
        "Icon": "/SamplePages/Mouse/MouseCursor.png",
        "DocumentationUrl": "https://raw.githubusercontent.com/Microsoft/UWPCommunityToolkit/master/docs/extensions/MouseCursor.md"
      },
      {
        "Name": "TextBoxRegex",
        "Type": "TextBoxRegexPage",
        "About": "TextBoxRegex helps developer to validate a TextBox with a regular expression using the Regex property.",
        "CodeUrl": "https://github.com/Microsoft/UWPCommunityToolkit/tree/master/Microsoft.Toolkit.Uwp.UI/Extensions/TextBoxRegEx",
        "XamlCodeFile": "TextBoxRegex.bind",
        "Icon": "/SamplePages/TextBoxRegex/TextBoxRegex.png",
        "DocumentationUrl": "https://raw.githubusercontent.com/Microsoft/UWPCommunityToolkit/master/docs/extensions/TextBoxRegex.md"
      },
      {
        "Name": "SurfaceDialTextbox",
        "Type": "SurfaceDialTextboxPage",
        "About": "Enables support for Surface Dial on any given Textbox. Rotate the Dial to change the numeric value of the Textbox.",
        "CodeUrl": "https://github.com/Microsoft/UWPCommunityToolkit/tree/master/Microsoft.Toolkit.Uwp.UI/Extensions/SurfaceDialTextbox",
        "XamlCodeFile": "SurfaceDialTextboxCode.bind",
        "Icon": "/SamplePages/SurfaceDialTextbox/SurfaceDialTextbox.png",
        "BadgeUpdateVersionRequired": "Anniversary Update required",
        "DocumentationUrl": "https://raw.githubusercontent.com/Microsoft/UWPCommunityToolkit/master/docs/extensions/SurfaceDialTextboxHelper.md"
      },
      {
        "Name": "Visual Extensions",
        "Type": "VisualExtensionsPage",
        "About": "Attached properties to modify object visual properties through XAML",
        "CodeUrl": "https://github.com/Microsoft/UWPCommunityToolkit/tree/master/Microsoft.Toolkit.Uwp.UI/Extensions/Visual",
        "XamlCodeFile": "VisualExtensionsCode.bind",
        "Icon": "/SamplePages/Visual Extensions/VisualExtensions.png",
        "BadgeUpdateVersionRequired": "Creators Update required",
        "DocumentationUrl": "https://raw.githubusercontent.com/Microsoft/UWPCommunityToolkit/master/docs/extensions/VisualExtensions.md"
      },
      {
        "Name": "FrameworkElementExtensions",
        "Type": "FrameworkElementExtensionsPage",
        "About": "Extensions for all the FrameworkElement controls.",
        "CodeUrl": "https://github.com/Microsoft/UWPCommunityToolkit/tree/master/Microsoft.Toolkit.Uwp.UI/Extensions/FrameworkElement",
        "XamlCodeFile": "FrameworkElementExtensionsCode.bind",
        "Icon": "/Assets/Helpers.png",
        "DocumentationUrl": "https://raw.githubusercontent.com/Microsoft/UWPCommunityToolkit/master/docs/extensions/FrameworkElementExtensions.md"
      },
      {
        "Name": "StringExtensions",
        "Type": "StringExtensionsPage",
        "About": "String Extensions to validate strings",
        "CodeUrl": "https://github.com/Microsoft/UWPCommunityToolkit/tree/master/Microsoft.Toolkit/Extensions",
        "Icon": "/Assets/Helpers.png",
        "DocumentationUrl": "https://raw.githubusercontent.com/Microsoft/UWPCommunityToolkit/master/docs/extensions/StringExtensions.md"
      }
    ]
  },
  {
    "Name": "Parsers",
    "Icon": "Icons/Helpers.png",
    "Samples": [
      {
        "Name": "Markdown Parser",
        "Type": "MarkdownParserPage",
        "About": "The Markdown Parser allows you to parse a Markdown String into a Markdown Document, and then Render it with a Markdown Renderer.",
        "Icon": "/Assets/Helpers.png",
        "DocumentationUrl": "https://raw.githubusercontent.com/Microsoft/UWPCommunityToolkit/master/docs/parsers/MarkdownParser.md"
      },
      {
        "Name": "RSS Parser",
        "Type": "RssParserPage",
        "About": "The RSS Parser allows you to parse an RSS content String into RSS Schema.",
        "Icon": "/Assets/Helpers.png",
        "DocumentationUrl": "https://raw.githubusercontent.com/Microsoft/UWPCommunityToolkit/master/docs/parsers/RssParser.md"
      }
    ]
  },
  {
    "Name": "Developer tools",
    "Icon": "Icons/DeveloperTools.png",
    "Samples": [
      {
        "Name": "AlignmentGrid",
        "Type": "AlignmentGridPage",
        "About": "AlignmentGrid is used to display a grid to help aligning controls.",
        "CodeUrl": "https://github.com/Microsoft/UWPCommunityToolkit/tree/master/Microsoft.Toolkit.Uwp.DeveloperTools/AlignmentGrid",
        "XamlCodeFile": "AlignmentGridXaml.bind",
        "Icon": "/SamplePages/AlignmentGrid/AlignmentGrid.png",
        "DocumentationUrl": "https://raw.githubusercontent.com/Microsoft/UWPCommunityToolkit/master/docs/developer-tools/AlignmentGrid.md"
      },
      {
        "Name": "FocusTracker",
        "Type": "FocusTrackerPage",
        "About": "FocusTracker can be used to display information about the current focused XAML element.",
        "CodeUrl": "https://github.com/Microsoft/UWPCommunityToolkit/tree/master/Microsoft.Toolkit.Uwp.DeveloperTools/FocusTracker",
        "XamlCodeFile": "FocusTrackerXaml.bind",
        "Icon": "/SamplePages/FocusTracker/FocusTracker.png",
        "DocumentationUrl": "https://raw.githubusercontent.com/Microsoft/UWPCommunityToolkit/master/docs/developer-tools/FocusTracker.md"
      },
      {
        "Name": "Analytics",
        "Type": "AnalyticsPage",
        "About": "List of frameworks to help you track activity in your apps.",
        "CodeFile": "AnalyticsCode.bind",
        "Icon": "/SamplePages/Analytics/Analytics.png"
      }
    ]
  }
]<|MERGE_RESOLUTION|>--- conflicted
+++ resolved
@@ -629,10 +629,7 @@
         "XamlCodeFile": "BackdropBlurBrushXaml.bind",
         "Icon": "/SamplePages/BackdropBlurBrush/BackdropBlurBrush.png",
         "BadgeUpdateVersionRequired": "Creators Update required",
-<<<<<<< HEAD
-=======
         "ApiCheck": "Windows.UI.Xaml.Media.XamlCompositionBrushBase",
->>>>>>> 1c63cbf2
         "DocumentationUrl": "https://raw.githubusercontent.com/Microsoft/UWPCommunityToolkit/master/docs/brushes/BackdropBlurBrush.md"
       },
       {
@@ -643,10 +640,7 @@
         "XamlCodeFile": "BackdropInvertBrushXaml.bind",
         "Icon": "/SamplePages/BackdropInvertBrush/BackdropInvertBrush.png",
         "BadgeUpdateVersionRequired": "Creators Update required",
-<<<<<<< HEAD
-=======
         "ApiCheck": "Windows.UI.Xaml.Media.XamlCompositionBrushBase",
->>>>>>> 1c63cbf2
         "DocumentationUrl": "https://raw.githubusercontent.com/Microsoft/UWPCommunityToolkit/master/docs/brushes/BackdropInvertBrush.md"
       },
       {
@@ -657,10 +651,7 @@
         "XamlCodeFile": "BackdropGammaTransferBrushXaml.bind",
         "Icon": "/SamplePages/BackdropGammaTransferBrush/BackdropGammaTransferBrush.png",
         "BadgeUpdateVersionRequired": "Creators Update required",
-<<<<<<< HEAD
-=======
         "ApiCheck": "Windows.UI.Xaml.Media.XamlCompositionBrushBase",
->>>>>>> 1c63cbf2
         "DocumentationUrl": "https://raw.githubusercontent.com/Microsoft/UWPCommunityToolkit/master/docs/brushes/BackdropGammaTransferBrush.md"
       },
       {
@@ -671,10 +662,7 @@
         "XamlCodeFile": "BackdropSaturationBrushXaml.bind",
         "Icon": "/SamplePages/BackdropSaturationBrush/BackdropSaturationBrush.png",
         "BadgeUpdateVersionRequired": "Creators Update required",
-<<<<<<< HEAD
-=======
         "ApiCheck": "Windows.UI.Xaml.Media.XamlCompositionBrushBase",
->>>>>>> 1c63cbf2
         "DocumentationUrl": "https://raw.githubusercontent.com/Microsoft/UWPCommunityToolkit/master/docs/brushes/BackdropSaturationBrush.md"
       },
       {
@@ -685,10 +673,7 @@
         "XamlCodeFile": "BackdropSepiaBrushXaml.bind",
         "Icon": "/SamplePages/BackdropSepiaBrush/BackdropSepiaBrush.png",
         "BadgeUpdateVersionRequired": "Creators Update required",
-<<<<<<< HEAD
-=======
         "ApiCheck": "Windows.UI.Xaml.Media.XamlCompositionBrushBase",
->>>>>>> 1c63cbf2
         "DocumentationUrl": "https://raw.githubusercontent.com/Microsoft/UWPCommunityToolkit/master/docs/brushes/BackdropSepiaBrush.md"
       },
       {
@@ -699,7 +684,7 @@
         "XamlCodeFile": "ImageBlendBrushXaml.bind",
         "Icon": "/SamplePages/ImageBlendBrush/ImageBlendBrush.png",
         "BadgeUpdateVersionRequired": "Creators Update required",
-<<<<<<< HEAD
+        "ApiCheck": "Windows.UI.Xaml.Media.XamlCompositionBrushBase",
         "DocumentationUrl": "https://raw.githubusercontent.com/Microsoft/UWPCommunityToolkit/master/docs/brushes/ImageBlendBrush.md"
       },
       {
@@ -711,10 +696,6 @@
         "Icon": "/SamplePages/RadialGradientBrush/RadialGradientBrush.png",
         "BadgeUpdateVersionRequired": "Creators Update required",
         "DocumentationUrl": "https://raw.githubusercontent.com/Microsoft/UWPCommunityToolkit/master/docs/brushes/RadialGradientBrush.md"
-=======
-        "ApiCheck": "Windows.UI.Xaml.Media.XamlCompositionBrushBase",
-        "DocumentationUrl": "https://raw.githubusercontent.com/Microsoft/UWPCommunityToolkit/master/docs/brushes/ImageBlendBrush.md"
->>>>>>> 1c63cbf2
       }
     ]
   },
