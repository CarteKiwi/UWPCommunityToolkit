--- conflicted
+++ resolved
@@ -9,11 +9,7 @@
   <Grid Background="{ThemeResource ApplicationPageBackgroundThemeBrush}">
     <ListView Name="listView">
       <ListView.Header>
-<<<<<<< HEAD
-        <controls:ScrollHeader TargetListViewBase="{x:Bind listView}" Mode="@[Mode:Enum:ScrollHeaderMode.QuickReturn]">
-=======
         <controls:ScrollHeader Mode="@[Mode:Enum:ScrollHeaderMode.QuickReturn]">
->>>>>>> b8ceff12
           <Grid x:Name="MyHeaderGrid"
             MinHeight="250"
             Background="{StaticResource Brush-Blue-01}">
