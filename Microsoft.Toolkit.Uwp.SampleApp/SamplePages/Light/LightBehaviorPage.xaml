﻿<Page x:Class="Microsoft.Toolkit.Uwp.SampleApp.SamplePages.LightBehaviorPage"
      xmlns="http://schemas.microsoft.com/winfx/2006/xaml/presentation"
      xmlns:x="http://schemas.microsoft.com/winfx/2006/xaml"
      xmlns:behaviors="using:Microsoft.Toolkit.Uwp.UI.Animations.Behaviors"
      xmlns:core="using:Microsoft.Xaml.Interactions.Core"
      xmlns:d="http://schemas.microsoft.com/expression/blend/2008"
      xmlns:interactivity="using:Microsoft.Xaml.Interactivity"
<<<<<<< HEAD
      xmlns:local="using:Microsoft.Toolkit.Uwp.SampleApp.SamplePages.Light"
      xmlns:mc="http://schemas.openxmlformats.org/markup-compatibility/2006"
      mc:Ignorable="d">

    <Grid Background="{ThemeResource ApplicationPageBackgroundThemeBrush}">
=======
      xmlns:mc="http://schemas.openxmlformats.org/markup-compatibility/2006"
      mc:Ignorable="d">

    <Grid>
>>>>>>> b8ceff12
        <TextBlock x:Name="WarningText"
                   Margin="0,20"
                   HorizontalAlignment="Center"
                   VerticalAlignment="Top"
                   Foreground="{ThemeResource TextSelectionHighlightColorThemeBrush}"
                   Text="Light effects are not available on your version of Windows 10"
                   TextWrapping="Wrap"
                   Visibility="Collapsed" />
        <TextBlock x:Name="NoCreatorUpdateWarningText"
                   Margin="0,20"
                   HorizontalAlignment="Center"
                   VerticalAlignment="Top"
                   Foreground="{ThemeResource TextSelectionHighlightColorThemeBrush}"
<<<<<<< HEAD
                   Text="Warning: This effect has issues on low end devices if you are not on Creator Update or upper"
                   TextWrapping="Wrap"
                   Visibility="Collapsed" />

        <Image x:Name="ToolkitLogo"
               Width="100"
               Height="100"
               Source="ms-appx:///Assets/ToolkitLogo.png">
            <interactivity:Interaction.Behaviors>
                <behaviors:Light x:Name="LightBehavior"
                                 AutomaticallyStart="{Binding AutomaticallyStart.Value, Mode=OneWay}"
                                 Delay="{Binding Delay.Value, Mode=OneWay}"
                                 Distance="{Binding Distance.Value, Mode=OneWay}"
                                 Duration="{Binding Duration.Value, Mode=OneWay}" />
            </interactivity:Interaction.Behaviors>
        </Image>

        <StackPanel HorizontalAlignment="Right"
                    VerticalAlignment="Bottom">
            <Button Margin="10"
                    Content="Apply">
                <interactivity:Interaction.Behaviors>
                    <core:EventTriggerBehavior EventName="Click">
                        <core:CallMethodAction MethodName="StartAnimation"
                                               TargetObject="{Binding ElementName=LightBehavior}" />
=======
                   Text="Warning: This effect has issues on low end devices if you are not on Creator Update or higher"
                   TextWrapping="Wrap"
                   Visibility="Collapsed" />

        <Grid x:Name="XamlRoot"/>
        
        <!-- Shallow Copy -->
        <Image>
            <interactivity:Interaction.Behaviors>
                <behaviors:Light />
            </interactivity:Interaction.Behaviors>
        </Image>

        <StackPanel Visibility="Collapsed">
            <Button>
                <interactivity:Interaction.Behaviors>
                    <core:EventTriggerBehavior EventName="Click">
                        <core:CallMethodAction />
>>>>>>> b8ceff12
                    </core:EventTriggerBehavior>
                </interactivity:Interaction.Behaviors>
            </Button>
        </StackPanel>
    </Grid>
</Page><|MERGE_RESOLUTION|>--- conflicted
+++ resolved
@@ -5,18 +5,10 @@
       xmlns:core="using:Microsoft.Xaml.Interactions.Core"
       xmlns:d="http://schemas.microsoft.com/expression/blend/2008"
       xmlns:interactivity="using:Microsoft.Xaml.Interactivity"
-<<<<<<< HEAD
-      xmlns:local="using:Microsoft.Toolkit.Uwp.SampleApp.SamplePages.Light"
-      xmlns:mc="http://schemas.openxmlformats.org/markup-compatibility/2006"
-      mc:Ignorable="d">
-
-    <Grid Background="{ThemeResource ApplicationPageBackgroundThemeBrush}">
-=======
       xmlns:mc="http://schemas.openxmlformats.org/markup-compatibility/2006"
       mc:Ignorable="d">
 
     <Grid>
->>>>>>> b8ceff12
         <TextBlock x:Name="WarningText"
                    Margin="0,20"
                    HorizontalAlignment="Center"
@@ -30,33 +22,6 @@
                    HorizontalAlignment="Center"
                    VerticalAlignment="Top"
                    Foreground="{ThemeResource TextSelectionHighlightColorThemeBrush}"
-<<<<<<< HEAD
-                   Text="Warning: This effect has issues on low end devices if you are not on Creator Update or upper"
-                   TextWrapping="Wrap"
-                   Visibility="Collapsed" />
-
-        <Image x:Name="ToolkitLogo"
-               Width="100"
-               Height="100"
-               Source="ms-appx:///Assets/ToolkitLogo.png">
-            <interactivity:Interaction.Behaviors>
-                <behaviors:Light x:Name="LightBehavior"
-                                 AutomaticallyStart="{Binding AutomaticallyStart.Value, Mode=OneWay}"
-                                 Delay="{Binding Delay.Value, Mode=OneWay}"
-                                 Distance="{Binding Distance.Value, Mode=OneWay}"
-                                 Duration="{Binding Duration.Value, Mode=OneWay}" />
-            </interactivity:Interaction.Behaviors>
-        </Image>
-
-        <StackPanel HorizontalAlignment="Right"
-                    VerticalAlignment="Bottom">
-            <Button Margin="10"
-                    Content="Apply">
-                <interactivity:Interaction.Behaviors>
-                    <core:EventTriggerBehavior EventName="Click">
-                        <core:CallMethodAction MethodName="StartAnimation"
-                                               TargetObject="{Binding ElementName=LightBehavior}" />
-=======
                    Text="Warning: This effect has issues on low end devices if you are not on Creator Update or higher"
                    TextWrapping="Wrap"
                    Visibility="Collapsed" />
@@ -75,7 +40,6 @@
                 <interactivity:Interaction.Behaviors>
                     <core:EventTriggerBehavior EventName="Click">
                         <core:CallMethodAction />
->>>>>>> b8ceff12
                     </core:EventTriggerBehavior>
                 </interactivity:Interaction.Behaviors>
             </Button>
