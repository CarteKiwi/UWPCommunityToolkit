﻿// ******************************************************************
// Copyright (c) Microsoft. All rights reserved.
// This code is licensed under the MIT License (MIT).
// THE CODE IS PROVIDED “AS IS”, WITHOUT WARRANTY OF ANY KIND, EXPRESS OR IMPLIED,
// INCLUDING BUT NOT LIMITED TO THE WARRANTIES OF MERCHANTABILITY,
// FITNESS FOR A PARTICULAR PURPOSE AND NONINFRINGEMENT.
// IN NO EVENT SHALL THE AUTHORS OR COPYRIGHT HOLDERS BE LIABLE FOR ANY CLAIM,
// DAMAGES OR OTHER LIABILITY, WHETHER IN AN ACTION OF CONTRACT,
// TORT OR OTHERWISE, ARISING FROM, OUT OF OR IN CONNECTION WITH
// THE CODE OR THE USE OR OTHER DEALINGS IN THE CODE.
// ******************************************************************

using System;
using Microsoft.Toolkit.Uwp.UI;
using Microsoft.Toolkit.Uwp.UI.Controls;
using Microsoft.Toolkit.Uwp.UI.Extensions;
using Windows.UI.Popups;
using Windows.UI.Xaml;
using Windows.UI.Xaml.Controls;

namespace Microsoft.Toolkit.Uwp.SampleApp.SamplePages
{
    public sealed partial class HamburgerMenuPage : IXamlRenderListener
    {
#pragma warning disable CS0618 // Type or member is obsolete
        private HamburgerMenu hamburgerMenuControl;
        private Grid contentGrid;

        public HamburgerMenuPage()
        {
            InitializeComponent();
        }

<<<<<<< HEAD
        private void HamburgerMenu_OnItemClick(object sender, ItemClickEventArgs e)
        {
            ContentGrid.DataContext = e.ClickedItem;
        }

        private async void HamburgerMenu_OnOptionsItemClick(object sender, ItemClickEventArgs e)
=======
        public void OnXamlRendered(FrameworkElement control)
        {
            contentGrid = control.FindChildByName("ContentGrid") as Grid;
            hamburgerMenuControl = control.FindDescendantByName("HamburgerMenu") as HamburgerMenu;
            if (hamburgerMenuControl != null)
            {
                hamburgerMenuControl.ItemInvoked += HamburgerMenuControl_ItemInvoked;
            }
        }

        private async void HamburgerMenuControl_ItemInvoked(object sender, HamburgetMenuItemInvokedEventArgs e)
>>>>>>> b8ceff12
        {
            if (e.IsItemOptions)
            {
                var menuItem = e.InvokedItem as HamburgerMenuItem;
                var dialog = new MessageDialog($"You clicked on {menuItem.Label} button");

                await dialog.ShowAsync();
            }
            else if (contentGrid != null)
            {
                contentGrid.DataContext = e.InvokedItem;
            }
        }
#pragma warning restore CS0618 // Type or member is obsolete
    }
}<|MERGE_RESOLUTION|>--- conflicted
+++ resolved
@@ -31,14 +31,6 @@
             InitializeComponent();
         }
 
-<<<<<<< HEAD
-        private void HamburgerMenu_OnItemClick(object sender, ItemClickEventArgs e)
-        {
-            ContentGrid.DataContext = e.ClickedItem;
-        }
-
-        private async void HamburgerMenu_OnOptionsItemClick(object sender, ItemClickEventArgs e)
-=======
         public void OnXamlRendered(FrameworkElement control)
         {
             contentGrid = control.FindChildByName("ContentGrid") as Grid;
@@ -50,7 +42,6 @@
         }
 
         private async void HamburgerMenuControl_ItemInvoked(object sender, HamburgetMenuItemInvokedEventArgs e)
->>>>>>> b8ceff12
         {
             if (e.IsItemOptions)
             {
