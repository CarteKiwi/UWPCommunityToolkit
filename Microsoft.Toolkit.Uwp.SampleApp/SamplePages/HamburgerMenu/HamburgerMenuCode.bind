<Page
    xmlns="http://schemas.microsoft.com/winfx/2006/xaml/presentation"
    xmlns:x="http://schemas.microsoft.com/winfx/2006/xaml"
    xmlns:d="http://schemas.microsoft.com/expression/blend/2008"
    xmlns:mc="http://schemas.openxmlformats.org/markup-compatibility/2006"
    xmlns:controls="using:Microsoft.Toolkit.Uwp.UI.Controls"
    xmlns:data="using:Microsoft.Toolkit.Uwp.SampleApp.Data"
    mc:Ignorable="d">

    <Page.Resources>
        <DataTemplate x:Key="HamburgerMenuItem">
            <Grid>
                <Grid.ColumnDefinitions>
                    <ColumnDefinition Width="48" />
                    <ColumnDefinition />
                </Grid.ColumnDefinitions>
                <FontIcon Grid.Column="0" 
                      FontSize="16"
                      FontFamily="Segoe MDL2 Assets" 
                      Glyph="{Binding Glyph}" 
                      Foreground="Black" />
                <TextBlock Grid.Column="1" 
                       Text="{Binding Label}" 
                       Foreground="Black" 
                       FontSize="16" 
                       VerticalAlignment="Center" />
            </Grid>
        </DataTemplate>

        <DataTemplate x:Key="HamburgerMenuImageItem">
            <Grid>
                <Grid.ColumnDefinitions>
                    <ColumnDefinition Width="48" />
                    <ColumnDefinition />
                </Grid.ColumnDefinitions>
                <Image Source="{Binding Thumbnail}" Stretch="UniformToFill" Margin="16,12" />
                <TextBlock Grid.Column="1" 
                       Text="{Binding Label}" 
                       Foreground="Black" 
                       FontSize="16" 
                       VerticalAlignment="Center" />
            </Grid>
        </DataTemplate>
    </Page.Resources>

    <Grid Background="{ThemeResource ApplicationPageBackgroundThemeBrush}" Margin="50" BorderThickness="1" BorderBrush="Black">
        <controls:HamburgerMenu x:Name="HamburgerMenu"
                                PaneBackground="@[PaneBackground:Brush:LightGray]"
                                PaneForeground="Black"
                                SelectedIndex="@[SelectedIndex:Slider:0:0-3]@"
                                ItemTemplate="{StaticResource HamburgerMenuImageItem}"
                                OptionsItemTemplate="{StaticResource HamburgerMenuItem}"
                                OpenPaneLength="@[OpenPaneLength:Slider:240:50-400]"
                                DisplayMode="@[DisplayMode:Enum:SplitViewDisplayMode.CompactInline]"
                                CompactPaneLength="@[CompactPaneLength:Slider:48:10-80]"
                                HamburgerHeight="@[HamburgerHeight:Slider:48:10-80]"
<<<<<<< HEAD
                                IsPaneOpen="@[IsPaneOpen:Bool:False]">
          <!--Items-->
          <controls:HamburgerMenu.ItemsSource>
            <controls:HamburgerMenuItemCollection>
              <controls:HamburgerMenuGlyphItem Label="Big four summer heat" Glyph="/Assets/Photos/BigFourSummerHeat.jpg"/>
              <controls:HamburgerMenuGlyphItem Label="Bison badlands Chillin" Glyph="/Assets/Photos/BisonBadlandsChillin.jpg"/>
              <controls:HamburgerMenuGlyphItem Label="Giant slab in Oregon" Glyph="/Assets/Photos/GiantSlabInOregon.jpg"/>
              <controls:HamburgerMenuGlyphItem Label="Lake Ann Mushroom" Glyph="/Assets/Photos/LakeAnnMushroom.jpg"/>
            </controls:HamburgerMenuItemCollection>
          </controls:HamburgerMenu.ItemsSource>
=======
                                HamburgerVisibility="@[HamburgerVisibility:Enum:Visibility.Visible]"
                                IsPaneOpen="@[IsPaneOpen:Bool:False]@"
                                UseNavigationViewWhenPossible="@[UseNavigationViewWhenPossible:Bool:True]">
            <!--  Items  -->
            <controls:HamburgerMenu.ItemsSource>
                <controls:HamburgerMenuItemCollection>
                    <controls:HamburgerMenuImageItem Label="Big four summer heat" 
                                                 Thumbnail="/Assets/Photos/BigFourSummerHeat.jpg"/>
                    <controls:HamburgerMenuImageItem Label="Bison badlands Chillin" 
                                                 Thumbnail="/Assets/Photos/BisonBadlandsChillin.jpg"/>
                    <controls:HamburgerMenuImageItem Label="Giant slab in Oregon" 
                                                 Thumbnail="/Assets/Photos/GiantSlabInOregon.jpg"/>
                    <controls:HamburgerMenuImageItem Label="Lake Ann Mushroom" 
                                                 Thumbnail="/Assets/Photos/LakeAnnMushroom.jpg"/>
                </controls:HamburgerMenuItemCollection>
            </controls:HamburgerMenu.ItemsSource>
>>>>>>> b8ceff12

            <!--  Options  -->
            <controls:HamburgerMenu.OptionsItemsSource>
                <controls:HamburgerMenuItemCollection>
                    <controls:HamburgerMenuGlyphItem Glyph="&#57627;"
                                                     Label="About" />
                </controls:HamburgerMenuItemCollection>
            </controls:HamburgerMenu.OptionsItemsSource>

            <!--  Content  -->
            <Grid x:Name="ContentGrid">
                <Grid.RowDefinitions>
                    <RowDefinition Height="48" />
                    <RowDefinition />
                </Grid.RowDefinitions>
                <Border Grid.Row="0"
                        Background="LightGray">
                    <TextBlock x:Name="Header"
                               HorizontalAlignment="Center"
                               VerticalAlignment="Center"
                               FontSize="24"
                               Foreground="Black"
                               Text="{Binding Label}" />
                </Border>
                <Image x:Name="Image"
                       Grid.Row="1"
                       Source="{Binding Thumbnail}" />
            </Grid>
        </controls:HamburgerMenu>
    </Grid>
</Page><|MERGE_RESOLUTION|>--- conflicted
+++ resolved
@@ -54,18 +54,6 @@
                                 DisplayMode="@[DisplayMode:Enum:SplitViewDisplayMode.CompactInline]"
                                 CompactPaneLength="@[CompactPaneLength:Slider:48:10-80]"
                                 HamburgerHeight="@[HamburgerHeight:Slider:48:10-80]"
-<<<<<<< HEAD
-                                IsPaneOpen="@[IsPaneOpen:Bool:False]">
-          <!--Items-->
-          <controls:HamburgerMenu.ItemsSource>
-            <controls:HamburgerMenuItemCollection>
-              <controls:HamburgerMenuGlyphItem Label="Big four summer heat" Glyph="/Assets/Photos/BigFourSummerHeat.jpg"/>
-              <controls:HamburgerMenuGlyphItem Label="Bison badlands Chillin" Glyph="/Assets/Photos/BisonBadlandsChillin.jpg"/>
-              <controls:HamburgerMenuGlyphItem Label="Giant slab in Oregon" Glyph="/Assets/Photos/GiantSlabInOregon.jpg"/>
-              <controls:HamburgerMenuGlyphItem Label="Lake Ann Mushroom" Glyph="/Assets/Photos/LakeAnnMushroom.jpg"/>
-            </controls:HamburgerMenuItemCollection>
-          </controls:HamburgerMenu.ItemsSource>
-=======
                                 HamburgerVisibility="@[HamburgerVisibility:Enum:Visibility.Visible]"
                                 IsPaneOpen="@[IsPaneOpen:Bool:False]@"
                                 UseNavigationViewWhenPossible="@[UseNavigationViewWhenPossible:Bool:True]">
@@ -82,7 +70,6 @@
                                                  Thumbnail="/Assets/Photos/LakeAnnMushroom.jpg"/>
                 </controls:HamburgerMenuItemCollection>
             </controls:HamburgerMenu.ItemsSource>
->>>>>>> b8ceff12
 
             <!--  Options  -->
             <controls:HamburgerMenu.OptionsItemsSource>
