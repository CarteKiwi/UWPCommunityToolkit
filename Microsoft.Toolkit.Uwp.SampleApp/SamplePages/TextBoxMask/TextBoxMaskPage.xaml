--- conflicted
+++ resolved
@@ -16,29 +16,5 @@
         <TextBox extensions:TextBoxMask.CustomMask="5:[1-5],c:[a-c]"
                  extensions:TextBoxMask.Mask="a5c-5c*9" />
 
-<<<<<<< HEAD
-            <TextBox controls:TextBoxMask.Mask="9a9a--a9a*"
-                     Header="Text box with Mask 9a9a--a9a* (9 allows from 0 to 9, a allow from a to Z and * allows both a and 9) with initial value"
-                     HeaderTemplate="{StaticResource HeaderTemplate}"
-                     Style="{StaticResource MaskedTextBoxStyle}"
-                     Text="TextBoxMask" />
-
-            <TextBox Grid.Row="1"
-                     controls:TextBoxMask.Mask="+1999-9999"
-                     controls:TextBoxMask.PlaceHolder=" "
-                     Header="Text box with Mask +1999-9999 and placeHolder as space (placeholder represents the characters the user can change on runtime)"
-                     HeaderTemplate="{StaticResource HeaderTemplate}"
-                     Style="{StaticResource MaskedTextBoxStyle}" />
-
-            <TextBox Grid.Row="2"
-                     controls:TextBoxMask.CustomMask="5:[1-5],c:[a-c]"
-                     controls:TextBoxMask.Mask="a5c-5c*9"
-                     Header="Text box with CustomMask in case you want to define your own variable character like a,9 and * , mask: a5c-5c*9, 5: [1-5], c: [a-c]"
-                     HeaderTemplate="{StaticResource HeaderTemplate}"
-                     Style="{StaticResource MaskedTextBoxStyle}" />
-
-        </Grid>
-=======
->>>>>>> b8ceff12
     </Grid>
 </Page>