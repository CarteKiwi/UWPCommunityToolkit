--- conflicted
+++ resolved
@@ -31,8 +31,6 @@
             AddItems();
         }
 
-<<<<<<< HEAD
-=======
         public void OnXamlRendered(FrameworkElement control)
         {
             var listView = control.FindChildByName("ListView") as PullToRefreshListView;
@@ -40,7 +38,6 @@
             listView.RefreshRequested += ListView_RefreshCommand;
         }
 
->>>>>>> b8ceff12
         private void AddItems()
         {
             for (int i = 0; i < 10; i++)
