// Initialize the service
if (!MicrosoftGraphService.Instance.Initialize(ClientId.Text))
{
    return;
}
// Sign in with a Office 365 account
if (!await MicrosoftGraphService.Instance.LoginAsync())
{
    return;
}

//Send a message
string[] toRecipients = { "user1@contoso.com", "user2@contoso.com" };
string subject = "This is the subject of my message";
string content = "This is the content of my message";

await MicrosoftGraphService.Instance.User.Message.SendEmailAsync(subject, content, BodyType.Text, toRecipients);

// You can also send a message in html format
string content = "Hello <b>World</b>";
await MicrosoftGraphService.Instance.User.Message.SendEmailAsync(subject, content, BodyType.Html, toRecipients);

// Retrieve user's info from Azure Active Directory
var user = await MicrosoftGraphService.Instance.User.GetProfileAsync();
UserPanel.DataContext = user;

// You can also select any fields you want in the response
MicrosoftGraphUserFields[] selectedFields = 
	{
		MicrosoftGraphUserFields.Id,
		MicrosoftGraphUserFields.DisplayName,
		MicrosoftGraphUserFields.JobTitle,
		MicrosoftGraphUserFields.Mail,
		MicrosoftGraphUserFields.Department,
		MicrosoftGraphUserFields.PreferredLanguage
	};

var user = await MicrosoftGraphService.Instance.User.GetProfileAsync(selectedFields);
UserPanel.DataContext = user;     

// Retrieve the user's photo 
using (IRandomAccessStream photoStream = await MicrosoftGraphService.Instance.User.GetPhotoAsync())
{
   BitmapImage photo = new BitmapImage();
   if (photoStream != null)
    {
        await photo.SetSourceAsync(photoStream);
    }
   else
    {
        photo.UriSource = new Uri("ms-appx:///SamplePages/MicrosoftGraph Service/user.png");
    }

    this.Photo.Source = photo;
}

// Get the top 10 messages
messages = await MicrosoftGraphService.Instance.User.Message.GetEmailsAsync(10);
MessagesList.ItemsSource = messages;

// You can also select any fields you want in the response
MicrosoftGraphMessageFields[] selectedFields = 
{ 
	MicrosoftGraphMessageFields.Id,
	MicrosoftGraphMessageFields.From,
	MicrosoftGraphMessageFields.Subject,
	MicrosoftGraphMessageFields.BodyPreview
};

messages = await MicrosoftGraphService.Instance.User.Message.GetEmailsAsync(10,selectedFields);
MessagesList.ItemsSource = messages;

// Request the next 10 messages 
messages = await MicrosoftGraphService.Instance.User.Message.NextPageEmailsAsync();
if (messages == null)
{
	// no more messages
}

// Get the top 10 events
events = await MicrosoftGraphService.Instance.User.Event.GetEventsAsync(10);
EventsList.ItemsSource = events;

// You can also select any fields you want in the response
MicrosoftGraphEventFields[] selectedFields = 
{ 
	MicrosoftGraphEventFields.Id,
	MicrosoftGraphEventFields.Attendees,
	MicrosoftGraphEventFields.Start,
	MicrosoftGraphEventFields.HasAttachments,
	MicrosoftGraphEventFields.Subject,
	MicrosoftGraphEventFields.BodyPreview
};

events = await MicrosoftGraphService.Instance.User.Event.GetEventsAsync(10,selectedFields);
EventsList.ItemsSource = events;

// Request the next 10 events 
events = await MicrosoftGraphService.Instance.User.Event.NextPageEventsAsync();
if (events == null)
{
	// no more events
}

<<<<<<< HEAD
// Using device code authentication 
 
// If you want to authenticate via device code (http://aka.ms/deviceauth), add following initialization 
await MicrosoftGraphService.Instance.InitializeDeviceCodeAsync(); 
 
// Display code to user 
MicrosoftGraphService.Instance.UserCode 
 
// Wait for sign in (operation is waiting until user sign in through http://aka.ms/deviceauth) 
await MicrosoftGraphService.Instance.LoginAsync(); 
 
// Client side, prompt the user to enter the device code and to sign in. 
=======
// Using device code authentication

// If you want to authenticate via device code (http://aka.ms/deviceauth), add following initialization
await MicrosoftGraphService.Instance.InitializeDeviceCodeAsync();

// Display code to user
MicrosoftGraphService.Instance.UserCode

// Wait for sign in (operation is waiting until user sign in through http://aka.ms/deviceauth)
await MicrosoftGraphService.Instance.LoginAsync();

// Client side, prompt the user to enter the device code and to sign in.
>>>>>>> 7d62f401
await MicrosoftGraphService.Instance.AuthenticateByDeviceCodeAsync();<|MERGE_RESOLUTION|>--- conflicted
+++ resolved
@@ -102,20 +102,6 @@
 	// no more events
 }
 
-<<<<<<< HEAD
-// Using device code authentication 
- 
-// If you want to authenticate via device code (http://aka.ms/deviceauth), add following initialization 
-await MicrosoftGraphService.Instance.InitializeDeviceCodeAsync(); 
- 
-// Display code to user 
-MicrosoftGraphService.Instance.UserCode 
- 
-// Wait for sign in (operation is waiting until user sign in through http://aka.ms/deviceauth) 
-await MicrosoftGraphService.Instance.LoginAsync(); 
- 
-// Client side, prompt the user to enter the device code and to sign in. 
-=======
 // Using device code authentication
 
 // If you want to authenticate via device code (http://aka.ms/deviceauth), add following initialization
@@ -128,5 +114,4 @@
 await MicrosoftGraphService.Instance.LoginAsync();
 
 // Client side, prompt the user to enter the device code and to sign in.
->>>>>>> 7d62f401
 await MicrosoftGraphService.Instance.AuthenticateByDeviceCodeAsync();