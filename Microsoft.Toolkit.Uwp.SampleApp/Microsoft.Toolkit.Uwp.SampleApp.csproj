--- conflicted
+++ resolved
@@ -550,13 +550,11 @@
       <DependentUpon>FocusTrackerPage.xaml</DependentUpon>
     </Compile>
     <Compile Include="SamplePages\BackgroundTaskHelper\TestBackgroundTask.cs" />
-<<<<<<< HEAD
     <Compile Include="SamplePages\RssParser\RssParserPage.xaml.cs">
       <DependentUpon>RssParserPage.xaml</DependentUpon>
-=======
+    </Compile>
     <Compile Include="SamplePages\StaggeredPanel\StaggeredPanelPage.xaml.cs">
       <DependentUpon>StaggeredPanelPage.xaml</DependentUpon>
->>>>>>> 635d9ae2
     </Compile>
     <Compile Include="SamplePages\TextToolbar\SampleFormatter.cs" />
     <Compile Include="SamplePages\TextToolbar\TextToolbarPage.xaml.cs">
@@ -859,11 +857,11 @@
       <Generator>MSBuild:Compile</Generator>
       <SubType>Designer</SubType>
     </Page>
-<<<<<<< HEAD
     <Page Include="SamplePages\RssParser\RssParserPage.xaml">
-=======
+      <SubType>Designer</SubType>
+      <Generator>MSBuild:Compile</Generator>
+    </Page>
     <Page Include="SamplePages\StaggeredPanel\StaggeredPanelPage.xaml">
->>>>>>> 635d9ae2
       <SubType>Designer</SubType>
       <Generator>MSBuild:Compile</Generator>
     </Page>
